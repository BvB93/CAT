""" A module designed for optimizing the combined ligand & core. """

__all__ = ['init_qd_opt']

import pandas as pd

from scm.plams.core.settings import Settings
from scm.plams.core.functions import (init, finish)
from scm.plams.interfaces.adfsuite.ams import AMSJob

import qmflows

from ..utils import (get_time, type_to_string)
from ..mol_utils import (fix_carboxyl, fix_h)
from ..analysis.jobs import job_geometry_opt
from ..data_handling.database import Database
from ..data_handling.database_functions import mol_to_file


def init_qd_opt(qd_df, arg):
    """ Initialized the quantum dot (constrained) geometry optimization.
    performs an inplace update of the *mol* column in **qd_df**.

    :parameter qd_df: A dataframe of quantum dots.
    :type qd_df: |pd.DataFrame|_ (columns: |str|_, index: |str|_, values: |plams.Molecule|_)
    :parameter arg: A settings object containing all (optional) arguments.
    :type arg: |plams.Settings|_ (superclass: |dict|_).
    """
    # Prepare slices
    job_recipe = arg.optional.qd.optimize
    overwrite = 'qd' in arg.optional.database.overwrite
    if overwrite:
        idx = pd.Series(True, index=qd_df.index, name='mol')
        message = '\t has been (re-)optimized'
    else:
        idx = qd_df['opt'] == False  # noqa
        message = '\t has been optimized'

    # Optimize the geometries
    if idx.any():
        init(path=arg.optional.qd.dirname, folder='QD_optimize')
        for mol in qd_df['mol'][idx]:
            qd_opt(mol, job_recipe)
            print(get_time() + mol.properties.name + message)
        finish()

    qd_df['job_settings_QD_opt'] = [mol.properties.pop('job_path') for mol in qd_df['mol']]
    for mol in qd_df['mol']:
        mol.properties.job_path = []

    # Export the geometries to the database
    if 'qd' in arg.optional.database.write:
<<<<<<< HEAD
        v1 = qmflows.geometry['specific'][type_to_string(job_recipe.job1)].copy()
        v1.update(job_recipe.s1)
        v2 = qmflows.geometry['specific'][type_to_string(job_recipe.job2)].copy()
        v2.update(job_recipe.s2)

        recipe = Settings()
        recipe['1'] = {'key': job_recipe.job1, 'value': v1}
        recipe['2'] = {'key': job_recipe.job2, 'value': v2}

        columns = [('hdf5 index', ''), ('settings', '1'), ('settings', '2'), ('job_settings_QD_opt', '')]
        #
        database = Database(path=arg.optional.database.dirname)
        database.update_csv(qd_df, columns=columns, job_recipe=recipe, database='QD')
        path = arg.optional.qd.dirname
        mol_to_file(qd_df['mol'], path, overwrite, arg.optional.database.mol_format)
=======
        _qd_to_db(qd_df, arg)


def _qd_to_db(qd_df, arg):
    """Export quantum dot optimziation results to the database."""
    job_recipe = arg.optional.qd.optimize
    overwrite = 'qd' in arg.optional.database.overwrite

    v1 = qmflows.geometry['specific'][type_to_string(job_recipe.job1)].copy()
    v1.update(job_recipe.s1)
    v2 = qmflows.geometry['specific'][type_to_string(job_recipe.job2)].copy()
    v2.update(job_recipe.s2)
    recipe = Settings({
        '1': {'key': job_recipe.job1, 'value': v1},
        '2': {'key': job_recipe.job2, 'value': v2}
    })

    columns = [('hdf5 index', ''), ('settings', '1'), ('settings', '2')]
    database = Database(path=arg.optional.database.dirname)
    database.update_csv(qd_df, columns=columns, job_recipe=recipe, database='QD', opt=True)
    path = arg.optional.qd.dirname

    mol_to_file(qd_df['mol'], path, overwrite, arg.optional.database.mol_format)
>>>>>>> 0be73a2a


def qd_opt(mol, job_recipe):
    """ """
    if job_recipe.job1 is AMSJob:
        job_recipe.s1.input.ams.constraints.atom = mol.properties.indices
    if job_recipe.job2 is AMSJob:
        job_recipe.s2.input.ams.constraints.atom = mol.properties.indices

    # Prepare the job settings
    mol.job_geometry_opt(job_recipe.job1, job_recipe.s1, name='QD_opt_part1')

    # Fix broken angles
    fix_carboxyl(mol)
    fix_h(mol)
    mol.job_geometry_opt(job_recipe.job2, job_recipe.s2, name='QD_opt_part2')<|MERGE_RESOLUTION|>--- conflicted
+++ resolved
@@ -50,23 +50,6 @@
 
     # Export the geometries to the database
     if 'qd' in arg.optional.database.write:
-<<<<<<< HEAD
-        v1 = qmflows.geometry['specific'][type_to_string(job_recipe.job1)].copy()
-        v1.update(job_recipe.s1)
-        v2 = qmflows.geometry['specific'][type_to_string(job_recipe.job2)].copy()
-        v2.update(job_recipe.s2)
-
-        recipe = Settings()
-        recipe['1'] = {'key': job_recipe.job1, 'value': v1}
-        recipe['2'] = {'key': job_recipe.job2, 'value': v2}
-
-        columns = [('hdf5 index', ''), ('settings', '1'), ('settings', '2'), ('job_settings_QD_opt', '')]
-        #
-        database = Database(path=arg.optional.database.dirname)
-        database.update_csv(qd_df, columns=columns, job_recipe=recipe, database='QD')
-        path = arg.optional.qd.dirname
-        mol_to_file(qd_df['mol'], path, overwrite, arg.optional.database.mol_format)
-=======
         _qd_to_db(qd_df, arg)
 
 
@@ -90,7 +73,6 @@
     path = arg.optional.qd.dirname
 
     mol_to_file(qd_df['mol'], path, overwrite, arg.optional.database.mol_format)
->>>>>>> 0be73a2a
 
 
 def qd_opt(mol, job_recipe):
