""" A module designed for attaching ligands to cores. """

__all__ = ['init_qd_construction']

import numpy as np
import pandas as pd
from scipy.spatial.distance import cdist

from scm.plams.mol.molecule import Molecule
from scm.plams.core.settings import Settings

from ..utils import get_time
from ..mol_utils import (merge_mol, get_atom_index)
from ..data_handling.database import Database
from ..data_handling.database_functions import mol_to_file


def init_qd_construction(ligand_df, core_df, arg):
    """ Initialize the quantum dot construction.
    :parameter ligand_df: A dataframe of ligands.
    :type ligand_df: |pd.DataFrame|_ (columns: |str|_, index: |str|_, values: |plams.Molecule|_)
    :parameter core_df: A dataframe of cores.
    :type core_df: |pd.DataFrame|_ (columns: |str|_, index: |str|_, values: |plams.Molecule|_)
    :parameter arg: A settings object containing all (optional) arguments.
    :type arg: |plams.Settings|_ (superclass: |dict|_).
    :return: A dataframe of quantum dots.
    :rtype: |pd.DataFrame|_ (columns: |str|_, index: |str|_, values: |plams.Molecule|_)
    """
    overwrite = 'qd' in arg.optional.database.overwrite
    data = Database(path=arg.optional.database.dirname)

    # Attempt to pull structures from the database
    qd_df = _get_df(core_df.index, ligand_df.index)
    qd_df.sort_index(inplace=True)
    if 'qd' in arg.optional.database.read:
        mol_series1 = data.from_csv(qd_df, database='QD', inplace=False)
        for i, mol in mol_series1.iteritems():
            mol.properties = Settings()
            mol.properties.indices = _get_indices(mol, i)
            mol.properties.path = arg.optional.qd.dirname
            mol.properties.job_path = []
            mol.properties.name = core_df.at[(i[0:2]), ('mol', '')].properties.name + '__'
            mol.properties.name += str(mol[-1].properties.pdb_info.ResidueNumber - 1)
            mol.properties.name += '_' + ligand_df.at[(i[2:4]), ('mol', '')].properties.name
            print(get_time() + mol.properties.name + '\t has been pulled from the database')

    # Identify and create the to be constructed quantum dots
    idx = qd_df['hdf5 index'] < 0
    mol_list = [ligand_to_qd(core_df.at[(i, j), ('mol', '')],
                             ligand_df.at[(k, l), ('mol', '')],
                             arg) for i, j, k, l in qd_df.index[idx]]
    mol_series2 = pd.Series(mol_list, index=qd_df.index[idx], name=('mol', ''), dtype=object)
<<<<<<< HEAD
=======
    print()
>>>>>>> 0be73a2a

    # Update the *mol* column in qd_df with 1 or 2 series of quantum dots
    try:
        qd_df['mol'] = mol_series1.append(mol_series2)
    except NameError:
        qd_df['mol'] = mol_series2

    # Export the resulting geometries back to the database
    if 'qd' in arg.optional.database.write:
        data.update_csv(qd_df,
<<<<<<< HEAD
                        columns=['hdf5 index', 'ligand count'],
=======
                        columns=[('hdf5 index', '')],
>>>>>>> 0be73a2a
                        database='QD_no_opt')
        path = arg.optional.qd.dirname
        mol_to_file(qd_df['mol'], path, overwrite, arg.optional.database.mol_format)
    return qd_df


def _get_indices(mol, index):
    """ Return a list with the indices of all atoms in the core of **mol** plus the ligand anchor
    atoms. Ligand anchor atoms are furthermore marked with the properties.anchor attribute.

    :parameter mol: A PLAMS molecule.
    :type mol: |plams.Molecule|_
    :parameter index: A tuple of 4 strings.
    :type index: *4* |tuple|_ [|str|_]
    :return: A list of atomic indices
    :rtype: |list|_ [|int|_]
    """
    # Collect the indices of the atoms in the core
    ret = []
    for i, at in enumerate(mol, 1):
        if at.properties.pdb_info.ResidueName == 'COR':
            ret.append(i)
        else:
            break

    # Extract the index (within the ligand) of the ligand anchor atom
    index = index[3]
    for j, _ in enumerate(index):
        try:
            k = int(index[j:]) - 1
            break
        except ValueError:
            pass
    k += i - 1

    # Append and return
    ref_name = mol[k+1].properties.pdb_info.Name
    for i, at in enumerate(mol.atoms[k:], k+1):
        if at.properties.pdb_info.Name == ref_name:
            at.properties.anchor = True
            ret.append(i)
    return ret


def _get_df(core_index, ligand_index):
    """ Create and return a new quantum dot dataframe.

    :parameter core_index: A multiindex of the cores.
    :type core_index: |pd.MultiIndex|_
    :parameter ligand_index: A multiindex of the ligands.
    :type ligand_index: |pd.MultiIndex|_
    :return: An empty (*i.e.* filled with -1) dataframe of quantum dots.
    :rtype: |pd.DataFrame|_ (columns: |str|_, index: |str|_, values: |np.int64|_)
    """
    idx_tups = [(i, j, k, l) for i, j in core_index for k, l in ligand_index]
    index = pd.MultiIndex.from_tuples(
            idx_tups,
            names=['core', 'core anchor', 'ligand smiles', 'ligand anchor']
    )

    column_tups = [('hdf5 index', ''), ('opt', '')]
    columns = pd.MultiIndex.from_tuples(column_tups, names=['index', 'sub index'])

    data = {('hdf5 index', ''): -1, ('opt', ''): False}
    return pd.DataFrame(data, index=index, columns=columns)


def ligand_to_qd(core, ligand, arg):
    """
    Function that handles quantum dot (qd, i.e. core + all ligands) operations.
    Combine the core and ligands and assign properties to the quantom dot.

    :parameter core: A core molecule.
    :type core: |plams.Molecule|_
    :parameter ligand: A ligand molecule.
    :type ligand: |plams.Molecule|_
    :parameter arg: A settings object containing all (optional) arguments.
    :type arg: |plams.Settings|_ (superclass: |dict|_)
    :return: A quantum dot consisting of a core molecule and *n* ligands
    :rtype: |plams.Molecule|_
    """
    # Define vectors and indices used for rotation and translation the ligands
    vec1 = sanitize_dim_2(ligand.properties.dummies) - np.array(ligand.get_center_of_mass())
    vec2 = np.array(core.get_center_of_mass()) - sanitize_dim_2(core.properties.dummies)
    idx = ligand.properties.dummies.get_atom_index() - 1
    ligand.properties.dummies.properties.anchor = True

    # Attach the rotated ligands to the core, returning the resulting strucutre (PLAMS Molecule).
    lig_array = rot_mol(ligand, vec1, vec2, atoms_other=core.properties.dummies, idx=idx)
    qd = core.copy()
    array_to_qd(ligand, lig_array, mol_other=qd)

    # Set properties
    qd.properties = Settings()
    qd.properties.indices = [i for i, at in enumerate(qd, 1) if
                             at.properties.pdb_info.ResidueName == 'COR' or at.properties.anchor]
    qd.properties.path = arg.optional.qd.dirname
    qd.properties.name = core.properties.name + '__'
    qd.properties.name += str(qd[-1].properties.pdb_info.ResidueNumber - 1)
    qd.properties.name += '_' + ligand.properties.name
    qd.properties.job_path = []

    # Print and return
    print(get_time() + qd.properties.name + '\t has been constructed')
    return qd


def _get_rotmat1(vec1, vec2):
    """ Calculate the rotation matrix for rotating m1 vectors in vec1 to m2 vectors in vec2.
    The following values of m1 & m2 are acceptable:
        m1 = m2
        m1 = 1, m2 > 1
        m1 > 1, m2 = 1 """
    with np.errstate(divide='raise', invalid='raise'):
        # Return a unit matrix if either vec1 or vec2 is zero
        try:
            a = vec1 / np.linalg.norm(vec1)
            b = vec2 / np.linalg.norm(vec2, axis=1)[:, None]
        except FloatingPointError:
            shape = max(len(vec1), len(vec2)), 3, 3
            ret = np.zeros(shape, dtype=float)
            ret[:] = np.identity(3)
            return ret

    v1, v2, v3 = np.cross(a, b).T
    zero = np.zeros(len(b))
    M = np.array([[zero, -v3, v2],
                  [v3, zero, -v1],
                  [-v2, v1, zero]]).T
    return np.identity(3) + M + ((M@M).T / (1 + b@a.T).T).T


def _get_rotmat2(vec, step=(1/16)):
    """ Calculate the rotation matrix for rotating m vectors along their axes, each vector
    yielding k = (2 / step) possible rotations. """
    v = vec / np.linalg.norm(vec, axis=1)[:, None]
    v1, v2, v3 = v.T
    zero = np.zeros(len(vec))
    W = np.array([[zero, -v3, v2],
                  [v3, zero, -v1],
                  [-v2, v1, zero]]).T

    step_range = np.pi * np.arange(0.0, 2.0, step)
    a1 = np.sin(step_range)[:, None, None, None]
    a2 = (1 - np.cos(step_range))[:, None, None, None]
    return np.identity(3) + a1 * W + a2 * W@W


def rot_mol(xyz_array, vec1, vec2, idx=0, atoms_other=None, bond_length=False, step=1/16,
            dist_to_self=True):
    """  Define a m*3*3 rotation matrix using vec1 and vec2.
    Depending on the dimension of xyz_array, vec1 & vec2 the following operations can be conducted:
        Rotate 1 molecule by 1 rotation matrix    > 1 rotated molecule
        Rotate 1 molecule by m rotation matrices  > m copies of the mol at different rotations
        Rotate m molecules by 1 rotation matrix   > m molecules rotated in an identical fashion
        Rotate m molecules by m rotation matrices > m molecules, each rotated differently

    Numpy arrays and (nested) iterable consisting of PLAMS atoms can be used interchangeably for
    xyz_array and mol_other; Atomic coordinates will be extracted if necessary and cast into an
    appropriately shaped array.

    :parameter xyz_array: An 3d array or list of PLAMS to be rotated PLAMS molecules consisting of
        *m* molecules with up to *n* atoms.
    :type xyz_array: *m*n*3* |np.ndarray|_ [|np.float64|_] or *m* |list|_ [|plams.Molecule|_]
    :parameter vec1: One or multiple vectors representing the initial orientation of **xyz_array**.
    :type vec1: *m*3* or *3* |np.ndarray|_ [|np.float64|_]
    :parameter vec1: One or multiple vectors representing the final orientation of **xyz_array**.
    :type vec2: *m*3* or *3* |np.ndarray|_ [|np.float64|_]
    :parameter idx: An atomic index or iterable consisting of multiple atomic indices. Translate
        **xyz_array**[:, **idx**] to **atoms_other**.
    :type idx: |int|_ or *m* |np.ndarray|_ [|np.int64|_]
    :parameter atoms_other: A list of PLAMS atoms or a 2d array. Translate
        **xyz_array**[:, **idx**] to **atoms_other**.
    :type atoms_other: |None|_, *m* |list|_ [|plams.Atom|_] or *m*3* |np.ndarray|_ [|np.float64|_]
    :parameter bond_length: The distance(s) between **idx** and **atoms_other**.
    :type bond_length: |float|_ or *m* |np.ndarray|_ [|np.float64|_]
    :return: An array with *m* rotated molecules with up to *n* atoms.
    :rtype: *m*n*3* or *n*3* |np.ndarray|_ [|np.float64|_].
    """
    # Turn all arguments into numpy arrays with appropiate dimensions
    xyz_array = sanitize_dim_3(xyz_array)
    vec1 = sanitize_dim_2(vec1)
    vec2 = sanitize_dim_2(vec2)

    # Define slices
    if xyz_array.ndim == 3 and len(xyz_array) != 1:
        length = len(xyz_array)
    else:
        length = max([len(vec1), len(vec2)])
    idx1 = np.arange(len(xyz_array)), idx
    idx2 = np.arange(length), slice(int(2 / step)), idx

    # Translate xyz_array[idx] to the origin and rotate
    xyz_array -= xyz_array[idx1]
    rotmat = _get_rotmat1(vec1, vec2)
    xyz_array = xyz_array@rotmat

    # Create all k possible rotations of all m ligands
    rotmat = _get_rotmat2(vec2, step=step)
    xyz_array = np.swapaxes(xyz_array@rotmat, 0, 1)

    # Translate the the molecules in xyz_array
    if atoms_other is not None:
        atoms_other = sanitize_dim_2(atoms_other)
        xyz_array += (atoms_other[:, None, :] - xyz_array[idx2])[..., None, :]
        if bond_length:
            mult = (np.asarray(bond_length) / np.linalg.norm(vec2, axis=1))[:, None]
            xyz_array -= (vec2 * mult)[:, None, :]

    # Returns the conformation of each molecule that maximizes the inter-moleculair distance
    # Or return all conformations if dist_to_self = False and atoms_other = None
    if dist_to_self or atoms_other is not None:
        a, b, c, d = xyz_array.shape
        ret_array = np.empty((a, c, d), order='F')
        for i, xyz in enumerate(xyz_array):
            dist_array = cdist(xyz.reshape(b*c, d), atoms_other).reshape(b, c, len(atoms_other))
            idx_min = np.nansum(np.exp(-dist_array), axis=(1, 2)).argmin()
            if dist_to_self:
                atoms_other = np.concatenate((atoms_other, xyz[idx_min]))
            ret_array[i] = xyz[idx_min]
        return ret_array
    return xyz_array


def rot_mol_angle(xyz_array, vec1, vec2, idx=0, atoms_other=None, bond_length=False):
    """
    Define a m*3*3 rotation matrix using vec1 and vec2.
    Depending on the dimension of xyz_array, vec1 & vec2 the following operations can be conducted:
        Rotate 1 molecule by 1 rotation matrix    > 1 rotated molecule
        Rotate 1 molecule by m rotation matrices  > m copies of the mol at different rotations
        Rotate m molecules by 1 rotation matrix   > m molecules rotated in an identical fashion
        Rotate m molecules by m rotation matrices > m molecules, each rotated differently
    Numpy arrays and (nested) iterable consisting of PLAMS atoms can be used interchangeably for
    xyz_array and mol_other; Atomic coordinates will be extracted if necessary and cast into an
    appropriately shaped array.
    xyz_array <np.ndarray>: A m*n*3 array, a n*3 numpy array or a (nested) iterable consisting of
        the to be rotated PLAMS atoms.
    vec1 & vec2 <np.ndarray>: Two n*3 and/or 3 arrays representing one or more vectors.
        vec1 defines the initial vector(s) and vec2 defines the final vector(s) adopted by the to
        be rotated molecule(s).
    atoms_other <None> or <plams.Molecule>: None or a n*3 array, a 3 numpy array, a PLAMS atom or
        iterable consisting of PLAMS atoms. All molecules will be translated to ensure that the
        atom with the index idx adopts the same position as mol_other.
    idx <int>: An atomic index or iterable consisting of multiple atomic indices.
    bond_length <float>: A float or iterable consisting of floats. After translation from
        xyz_array[:, idx] to mol_other, xyz_array will be further translated along vec2 by
        a user-specified bond length.
    return <np.ndarray>: A m*n*3 array or n*3 array representing xyz coordinates of m rotated
        molecules, each consisting of n atoms.
    """
    # Turn all arguments into numpy arrays with appropiate dimensions
    xyz_array = sanitize_dim_3(xyz_array)
    vec1 = sanitize_dim_2(vec1)
    vec2 = sanitize_dim_2(vec2)

    # Rotate and translate all n ligands; readjust bond lengths if bond_length is set
    rotmat = _get_rotmat1(vec1, vec2)
    xyz_array = xyz_array@rotmat
    idx = np.arange(xyz_array.shape[0]), idx

    # Translate the the molecules in xyz_array
    if atoms_other is not None:
        atoms_other = sanitize_dim_2(atoms_other)
        xyz_array += (atoms_other - xyz_array[idx])[:, None, :]
        if bond_length:
            mult = (np.asarray(bond_length) / np.linalg.norm(vec2, axis=1))[:, None]
            xyz_array -= (vec2 * mult)[:, None, :]

    # Return a n*3 or m*n*3 array
    if xyz_array.shape[0] == 1:
        return xyz_array[0]
    return xyz_array


def array_to_qd(mol, xyz_array, mol_other=False):
    """
    Takes a template molecule with n atoms and create m copies of this molecule, updating its
        cartesian coordinates based on a m*n*3 array.
    Has the option to directly combine all copied molecules with a second molecule (mol_other)
        instead of returning the rotated molecules.

    mol <plams.Molecule>: A template PLAMS molecule consisting of n atoms.
    xyz_array <np.ndarray>: A m*n*3 or n*2 numpy array representing the cartesian coordinates of
        m molecules each with n atoms.
    mol_other <plams.Molecule> or False: Add all atoms and bonds from the to be returned molecule
        list to this molecule, instead of returning the molecule list.
    return <list> or None: Returns a list of rotated molecules or concatenates aforementioned
        list and add its atoms and bonds to mol_other, returning nothing.
    """
    mol_list = []
    xyz_array = sanitize_dim_3(xyz_array)
    for i, xyz in enumerate(xyz_array, 2):
        mol_cp = mol.copy()
        mol_cp.from_array(xyz)
        for at in mol_cp:
            at.properties.pdb_info.ResidueNumber = i
        mol_list.append(mol_cp)

    # return a list of molecules or merge the list with an existing molecule
    if not mol_other:
        return mol_list
    mol_other.merge_mol(mol_list)


def sanitize_dim_2(arg):
    """
    Convert a PLAMS atom or iterable consisting of n PLAMS atoms into a n*3 array.
    In addition, 3 arrays are converted into n*3 arrays.
    """
    if not isinstance(arg, np.ndarray):
        try:
            return np.array(arg.coords)[None, :]
        except AttributeError:
            dummy = Molecule()
            return dummy.as_array(atom_subset=arg)
    else:
        if len(arg.shape) == 1:
            return arg[None, :]
        return arg


def sanitize_dim_3(arg, padding=np.nan):
    """
    Convert an iterable consisting of n PLAMS atoms or a nested iterable consisting of m*(≤n)
    PLAMS atoms into a m*n*3 array, padding the array n is not constant. In addition, n*3 arrays
    are converted into m*n*3 arrays.
    """
    if not isinstance(arg, np.ndarray):
        dummy = Molecule()
        try:
            return dummy.as_array(atom_subset=arg)[None, :, :]
        except AttributeError:
            max_at = max(len(mol) for mol in arg)
            ret = np.empty((len(arg), max_at, 3), order='F')
            ret[:] = padding
            for i, mol in enumerate(arg):
                ret[i, 0:len(mol)] = dummy.as_array(atom_subset=mol)
            return ret
    else:
        if len(arg.shape) == 2:
            return arg[None, :, :]
        return arg<|MERGE_RESOLUTION|>--- conflicted
+++ resolved
@@ -50,10 +50,7 @@
                              ligand_df.at[(k, l), ('mol', '')],
                              arg) for i, j, k, l in qd_df.index[idx]]
     mol_series2 = pd.Series(mol_list, index=qd_df.index[idx], name=('mol', ''), dtype=object)
-<<<<<<< HEAD
-=======
     print()
->>>>>>> 0be73a2a
 
     # Update the *mol* column in qd_df with 1 or 2 series of quantum dots
     try:
@@ -64,11 +61,7 @@
     # Export the resulting geometries back to the database
     if 'qd' in arg.optional.database.write:
         data.update_csv(qd_df,
-<<<<<<< HEAD
-                        columns=['hdf5 index', 'ligand count'],
-=======
                         columns=[('hdf5 index', '')],
->>>>>>> 0be73a2a
                         database='QD_no_opt')
         path = arg.optional.qd.dirname
         mol_to_file(qd_df['mol'], path, overwrite, arg.optional.database.mol_format)
