""" A module which holds the Database class. """

__all__ = ['Database']

from os import getcwd
from time import sleep
from typing import Optional

import yaml
import h5py
import numpy as np
import pandas as pd

from scm.plams import Settings

from .database_functions import (
    _create_csv, _create_yaml, _create_hdf5, even_index,
    from_pdb_array, sanitize_yaml_settings, as_pdb_array
)
from ..mol_utils import from_rdmol


class Database():
    """ The Database class.

    :Atributes:     * **csv_lig** (|str|_) – Path and filename of the .csv file containing all \
                    ligand related results.

                    * **csv_qd** (|str|_) – Path and filename of the .csv file containing all \
                    quantum dot related results.

                    * **yaml** (|str|_) – Path and filename of the .yaml file containing all \
                    job settings.

                    * **hdf5** (|str|_) – Path and filename of the .hdf5 file containing all \
                    structures (as partiallize de-serialized .pdb files).

                    * **mongodb** (|None|_) – *None*.
    """

    def __init__(self, path=None):
        path = path or getcwd()

        # Attributes which hold the absolute paths to various components of the database
        self.csv_lig = _create_csv(path, database='ligand')
        self.csv_qd = _create_csv(path, database='QD')
        self.yaml = _create_yaml(path)
        self.hdf5 = _create_hdf5(path)
        self.mongodb = None  # Placeholder

    def __str__(self):
        ret = Settings()
        attr_dict = vars(self)
        for key in attr_dict:
            ret[key] = type(attr_dict[key])
        return str(ret)

    """ ###########################  Opening and closing the database ######################### """

    class open_yaml():
        """ Context manager for opening and closing the job settings database.

        :param str path: The path+filename to the database component.
        :param bool write: Whether or not the database file should be updated after
            closing **self**.
        """

        def __init__(self, path=None, write=True):
            self.path = path or getcwd()
            self.write = write
            self.settings = None

        def __enter__(self):
            with open(self.path, 'r') as f:
                self.settings = Settings(yaml.load(f, Loader=yaml.FullLoader))
                return self.settings

        def __exit__(self, type, value, traceback):
            if self.write:
                yml_dict = self.settings.as_dict()

                # A fix for Settings.as_dict() not functioning when containg a lists of Settings
                for key in yml_dict:
                    for i, value in enumerate(yml_dict[key]):
                        if isinstance(value, Settings):
                            yml_dict[key][i] = value.as_dict()

                # Write to the .yaml file
                with open(self.path, 'w') as f:
                    f.write(yaml.dump(yml_dict, default_flow_style=False, indent=4))
            self.settings = False

    class open_csv_lig():
        """ Context manager for opening and closing the ligand database.

        :param str path: The path+filename to the database component.
        :param bool write: Whether or not the database file should be updated after
            closing **self**.
        """

        def __init__(self, path=None, write=True):
            self.path = path or getcwd()
            self.write = write
            self.df = None

        def __enter__(self):
            # Open the .csv file
            dtype = {'hdf5 index': int, 'formula': str, 'settings': str, 'opt': bool}
            self.df = Database.DF(
                pd.read_csv(self.path, index_col=[0, 1], header=[0, 1], dtype=dtype)
            )

            # Fix the columns
            idx_tups = [(i, '') if 'Unnamed' in j else (i, j) for i, j in self.df.columns]
            columns = pd.MultiIndex.from_tuples(idx_tups, names=self.df.columns.names)
            self.df.columns = columns
            return self.df

        def __exit__(self, type, value, traceback):
            if self.write:
                self.df.to_csv(self.path)
            self.df = None

    class open_csv_qd():
        """Context manager for opening and closing the quantum dot database.

        :param str path: The path+filename to the database component.
        :param bool write: Whether or not the database file should be updated after
            closing **self**.

        """

        def __init__(self, path=None, write=True):
            self.path = path or getcwd()
            self.write = write
            self.df = None

        def __enter__(self):
            # Open the .csv file
<<<<<<< HEAD
            dtype = {'hdf5 index': int, 'settings': str}
=======
            dtype = {'hdf5 index': int, 'settings': str, 'opt': bool}
>>>>>>> 0be73a2a
            self.df = Database.DF(
                pd.read_csv(self.path, index_col=[0, 1, 2, 3], header=[0, 1], dtype=dtype)
            )

            # Fix the columns
            idx_tups = [(i, '') if 'Unnamed' in j else (i, j) for i, j in self.df.columns]
            columns = pd.MultiIndex.from_tuples(idx_tups, names=self.df.columns.names)
            self.df.columns = columns
            return self.df

        def __exit__(self, type, value, traceback):
            if self.write:
                self.df.to_csv(self.path)
            self.df = None

    class DF(dict):
        """A mutable container for holding dataframes.

        A subclass of :class:`dict` containing a single key (``"df"``) and value
        (a Pandas DataFrame).
        Calling an item or attribute of :class:`.DF` will call said method on the
        underlaying DataFrame (``self["df"]``).
        An exception to this is the ``"df"`` key, which will get/set the DataFrame
        instead.

        """

        def __init__(self, df: pd.DataFrame) -> None:
            super().__init__()
            super().__setitem__('df', df)

        def __getattribute__(self, key):
            if key == 'update_df' or (key.startswith('__') and key.endswith('__')):
                return super().__getattribute__(key)
            return self['df'].__getattribute__(key)

        def __setattr__(self, key, value):
            self['df'].__setattr__(key, value)

        def __setitem__(self, key, value):
            if key == 'df' and not isinstance(value, pd.DataFrame):
                try:
                    value = value['df']
                    if not isinstance(value, pd.DataFrame):
                        raise KeyError
                    super().__setitem__('df', value)
                except KeyError:
                    err = ("Instance of 'pandas.DataFrame' or 'CAT.Database.DF' expected;"
                           " observed type: '{}'")
                    raise TypeError(err.format(value.__class__.__name__))
            elif key == 'df':
                super().__setitem__('df', value)
            else:
                self['df'].__setitem__(key, value)

        def __getitem__(self, key):
            df = super().__getitem__('df')
            if isinstance(key, str) and key == 'df':
                return df
            return df.__getitem__(key)

    """ #################################  Updating the database ############################## """

    def update_csv(self, df, database='ligand', columns=None, overwrite=False, job_recipe=None,
                   opt=False):
        """ Update **self.csv_lig** or **self.csv_qd** with
        (potentially) new user provided settings.

        :parameter df: A dataframe of new (potential) database entries.
        :type df: |pd.DataFrame|_ (columns: |str|_, index: |str|_, values: |plams.Molecule|_)
        :parameter str database: The type of database; accepted values are *ligand* and *QD*.
        :parameter columns: A list of column keys in **df** which
            (potentially) are to be added to **self**. If *None*: Add all columns.
        :type columns: |None|_ or |list|_ [|tuple|_ [|str|_]]
        :parameter bool overwrite: Whether or not previous entries can be overwritten or not.
        :parameter job_recipe: A Settings object with settings specific to a job.
        :type job_recipe: |None|_ or |plams.Settings|_ (superclass: |dict|_)
        """
        # Operate on either the ligand or quantum dot database
        if database in ('ligand', 'ligand_no_opt'):
            path = self.csv_lig
            open_csv = self.open_csv_lig
        elif database in ('QD', 'QD_no_opt'):
            path = self.csv_qd
            open_csv = self.open_csv_qd

        # Update **self.yaml**
        if job_recipe is not None:
            job_settings = self.update_yaml(job_recipe)
            for key, value in job_settings.items():
                df[('settings', key)] = value

        with open_csv(path, write=True) as db:
            # Update **db.index**
            db['df'] = even_index(db['df'], df)

            # Filter columns
            if not columns:
                df_columns = df.columns
            else:
                df_columns = pd.Index(columns)

            # Update **db.columns**
            bool_ar = df_columns.isin(db.columns)
            for i in df_columns[~bool_ar]:
                if 'job_settings' in i[0]:
                    self._update_hdf5_settings(df, i[0], overwrite)
                    del df[i]
                    idx = columns.index(i)
                    columns.pop(idx)
                    continue
                try:
                    db[i] = np.array((None), dtype=df[i].dtype)
                except TypeError:  # e.g. if csv[i] consists of the datatype np.int64
                    db[i] = -1

            # Update **self.hdf5**; returns a new series of indices
<<<<<<< HEAD
            hdf5_series = self.update_hdf5(df, database, overwrite)
=======
            hdf5_series = self.update_hdf5(df, database=database, overwrite=overwrite, opt=opt)
>>>>>>> 0be73a2a

            # Update **db.values**
            db.update(df[columns], overwrite=overwrite)
            db.update(hdf5_series, overwrite=True)
            if opt:
                db.update(df[('opt', '')], overwrite=True)

    def update_yaml(self, job_recipe):
        """ Update **self.yaml** with (potentially) new user provided settings.

        :parameter job_recipe: A settings object with one or more settings specific to a job.
        :type job_recipe: |plams.Settings|_ (superclass: |dict|_)
        :return: A dictionary with the column names as keys and the key for **self.yaml** as
            matching values.
        :rtype: |dict|_ (keys: |str|_, values: |str|_)
        """
        ret = {}
        with self.open_yaml(self.yaml) as db:
            for item in job_recipe:
                # Unpack and sanitize keys
                key = job_recipe[item].key
                if isinstance(key, type):
                    key = str(key).rsplit("'", 1)[0].rsplit('.', 1)[-1]

                # Unpack and sanitize values
                value = job_recipe[item].value
                if isinstance(value, dict):
                    value = sanitize_yaml_settings(value, key)

                # Check if the appropiate key is available in **self.yaml**
                if key not in db:
                    db[key] = []

                # Check if the appropiate value is available in **self.yaml**
                if value in db[key]:
                    ret[item] = key + ' ' + str(db[key].index(value))
                else:
                    db[key].append(value)
                    ret[item] = key + ' ' + str(len(db[key]) - 1)
        return ret

    def update_hdf5(self, df, database='ligand', overwrite=False, opt=False):
        """ Export molecules (see the *mol* column in **df**) to the structure database.
        Returns a series with the **self.hdf5** indices of all new entries.

        :parameter df: A dataframe of new (potential) database entries.
        :type df: |pd.DataFrame|_ (columns: |str|_, index: |str|_, values: |plams.Molecule|_)
        :parameter str database: The type of database; accepted values are *ligand* and *QD*.
        :parameter bool overwrite: Whether or not previous entries can be overwritten or not.
        :return: A series with the index of all new molecules in **self.hdf5**
        :rtype: |pd.Series|_ (index: |str|_, values: |np.int64|_)
        """
        # Identify new and preexisting entries
        if opt:
            new = df['hdf5 index'][df['opt'] == False]  # noqa
            old = df['hdf5 index'][df['opt'] == True]  # noqa
        else:
            new = df['hdf5 index'][df['hdf5 index'] == -1]
            old = df['hdf5 index'][df['hdf5 index'] >= 0]

        # Add new entries to the database
        self.hdf5_availability()
        with h5py.File(self.hdf5, 'r+') as f:
            i, j = f[database].shape

            if new.any():
                pdb_array = as_pdb_array(df['mol'][new.index], min_size=j)

                # Reshape and update **self.hdf5**
                k = i + pdb_array.shape[0]
                f[database].shape = k, pdb_array.shape[1]
                f[database][i:k] = pdb_array

                ret = pd.Series(np.arange(i, k), index=new.index, name=('hdf5 index', ''))
                df.update(ret, overwrite=True)
                if opt:
                    df.loc[new.index, ('opt', '')] = True
            else:
                ret = pd.Series(name=('hdf5 index', ''), dtype=int)

            # If **overwrite** is *True*
            if overwrite and old.any():
                ar = as_pdb_array(df['mol'][old.index], min_size=j)

                # Ensure that the hdf5 indices are sorted
                # import pdb; pdb.set_trace()
                idx = np.argsort(old)
                old = old[idx]
                f[database][old] = ar[idx]
                if opt:
                    df.loc[idx.index, ('opt', '')] = True

        return ret

    def _update_hdf5_settings(self, df, column, overwrite=False):
        # Identify new and preexisting entries
        new = df['hdf5 index'][df['hdf5 index'] == -1]
        old = df['hdf5 index'][df['hdf5 index'] != -1]

        # Add new entries to the database
        self.hdf5_availability()
        with h5py.File(self.hdf5, 'r+') as f:
            i, j, k = f[column].shape

            if new.any():
                job_ar = self._read_inp(df[column][new.index], j, k)

                # Reshape and update **self.hdf5**
                k = i + job_ar.shape[0]

                f[column].shape = k, job_ar.shape[1], job_ar.shape[2]
                f[column][i:k] = job_ar

            if overwrite and old.any():
                job_ar = self._read_inp(df[column][old.index], j, k)

                # Ensure that the hdf5 indices are sorted
                idx = np.argsort(old)
                old = old[idx]
                f[column][old] = job_ar[idx]

    @staticmethod
    def _read_inp(job_paths, ax2=0, ax3=0):
        ax1 = len(job_paths)

        list_ = []
        for i in job_paths:
            ax2 = max(ax2, len(i))
            tmp = []
            for j in i:
                with open(j, 'r') as f:
                    item = f.readlines()
                    tmp.append(item)
                    ax3 = max(ax3, len(item))
            list_.append(tmp)

        ret = np.zeros((ax1, ax2, ax3), dtype='S100')
        for i, j in enumerate(list_):
            for k, v in enumerate(j):
                ret[i, k:len(j), :len(v)] = v

        return ret

    """ ########################  Pulling results from the database ########################### """

    def from_csv(self, df, database='ligand', get_mol=True, inplace=True):
        """ Pull results from **self.csv_lig** or **self.csv_qd**.
        Performs in inplace update of **df** if **inplace** = *True*, returing *None*.

        :parameter df: A dataframe of new (potential) database entries.
        :type df: |pd.DataFrame|_ (columns: |str|_, index: |str|_, values: |plams.Molecule|_)
        :parameter str database: The type of database; accepted values are *ligand* and *QD*.
        :parameter columns: A list of to be updated columns in **df**.
        :parameter bool get_mol: Attempt to pull preexisting molecules from the database.
            See **inplace** for more details.
        :parameter bool inplace: If *True* perform an inplace update of the *mol* column in **df**.
            Otherwise Return a new series of PLAMS molecules.
        :return: If **inplace** = *False*: return a new series of PLAMS molecules pulled
            from **self**, else return |None|_
        :rtype: |None|_ or |pd.Series|_ (index: |str|_, values: |plams.Molecule|_)
        """
        # Operate on either the ligand or quantum dot database
        if database == 'ligand':
            path = self.csv_lig
            open_csv = self.open_csv_lig
        elif database == 'QD':
            path = self.csv_qd
            open_csv = self.open_csv_qd

        # Update the *hdf5 index* column in **df**
        with open_csv(path, write=False) as db:
            df.update(db['df'], overwrite=True)
            df['hdf5 index'] = df['hdf5 index'].astype(int, copy=False)

        # **df** has been updated and **get_mol** = *False*
        if get_mol:
            ret = self._get_csv_mol(df, database, inplace)
        else:
            ret = None

        # Return a new series if **inplace** = *False*; return *None* otherwise
        return ret

    def _get_csv_mol(self, df, database='ligand', inplace=True):
        """ A method which handles the retrieval and subsequent formatting of molecules.
        Called internally by :meth:`Database.from_csv`.

        :parameter df: A dataframe of new (potential) database entries.
        :type df: |pd.DataFrame|_ (columns: |str|_, index: |str|_, values: |plams.Molecule|_)
        :parameter str database: The type of database; accepted values are *ligand* and *QD*.
        :parameter bool inplace: If *True* perform an inplace update of the *mol* column in **df**.
            Otherwise Return a new series of PLAMS molecules.
        :parameter bool close: If the database component should be closed afterwards.
        :return: If **inplace** = *False*: return a new series of PLAMS molecules pulled
            from **self**, else return |None|_
        :rtype: |None|_ or |pd.Series|_ (index: |str|_, values: |plams.Molecule|_)
        """
        # Sort and find all valid HDF5 indices
        df.sort_values(by=['hdf5 index'], inplace=True)
        df_slice = df['opt'] == True  # noqa
        idx = df['hdf5 index'][df_slice].values

        # If no HDF5 indices are availble in **df** then abort the function
        if not df_slice.any():
            if inplace:
                return None
            return pd.Series(None, name=('mol', ''), dtype=object)

        # Update **df** with preexisting molecules from **self**, returning *None*
        if inplace:
            mol_list = self.from_hdf5(idx, database=database)
            for i, rdmol in zip(df_slice.index, mol_list):
                df.loc[i, ('mol', '')].from_rdmol(rdmol)
            ret = None

        # Create and return a new series of PLAMS molecules
        else:
            mol_list = self.from_hdf5(idx, database=database, rdmol=False)
            ret = pd.Series(mol_list, index=df[df_slice].index, name=('mol', ''))

        return ret

    def from_hdf5(self, index, database='ligand', rdmol=True, close=True):
        """ Import structures from the hdf5 database as RDKit or PLAMS molecules.

        :parameter index: The indices of the to be retrieved structures.
        :type index: |list|_ [|int|_]
        :parameter str database: The type of database; accepted values are *ligand* and *QD*.
        :parameter bool rdmol: If *True*, return an RDKit molecule instead of a PLAMS molecule.
        :parameter bool close: If the database component should be closed afterwards.
        :return: A list of PLAMS or RDKit molecules.
        :rtype: |list|_ [|plams.Molecule|_ or |rdkit.Chem.Mol|_]
        """
        # Convert **index** to an array if it is a series or dataframe
        if isinstance(index, (pd.Series, pd.DataFrame)):
            index = index.values.tolist()
        elif isinstance(index, np.ndarray):
            index = index.tolist()

        # Open the database and pull entries
<<<<<<< HEAD
        self.hdf5_availability()
=======

>>>>>>> 0be73a2a
        with h5py.File(self.hdf5, 'r') as f:
            pdb_array = f[database][index]

        # Return a list of RDKit or PLAMS molecules
        return [from_pdb_array(mol, rdmol=rdmol) for mol in pdb_array]

    def hdf5_availability(self, timeout: float = 5.0,
                          max_attempts: Optional[int] = None) -> None:
        """Check if a .hdf5 file is opened by another process; return once it is not.

        If two processes attempt to simultaneously open a single hdf5 file then
        h5py will raise an :class:`OSError`.
        The purpose of this function is ensure that a .hdf5 is actually closed,
        thus allowing :func:`to_hdf5` to safely access **filename** without the risk of raising
        an :class:`OSError`.

        Parameters
        ----------
        filename : str
            The path+filename of the hdf5 file.
        timeout : float
            Time timeout, in seconds, between subsequent attempts of opening **filename**.
        max_attempts : int
            Optional: The maximum number attempts for opening **filename**.
            If the maximum number of attempts is exceeded, raise an ``OSError``.

        Raises
        ------
        OSError
            Raised if **max_attempts** is exceded.

        """
        warning = "OSWarning: '{}' is currently unavailable; repeating attempt in {:.0f} seconds"
        i = max_attempts or np.inf

        while i:
            try:
                with h5py.File(self.hdf5, 'r+', libver='latest') as _:
                    return None  # the .hdf5 file can safely be opened
            except OSError as ex:  # the .hdf5 file cannot be safely opened yet
                print((warning).format(self.hdf5, timeout))
                error = ex
                sleep(timeout)
            i -= 1
        raise error<|MERGE_RESOLUTION|>--- conflicted
+++ resolved
@@ -137,11 +137,7 @@
 
         def __enter__(self):
             # Open the .csv file
-<<<<<<< HEAD
-            dtype = {'hdf5 index': int, 'settings': str}
-=======
             dtype = {'hdf5 index': int, 'settings': str, 'opt': bool}
->>>>>>> 0be73a2a
             self.df = Database.DF(
                 pd.read_csv(self.path, index_col=[0, 1, 2, 3], header=[0, 1], dtype=dtype)
             )
@@ -259,11 +255,7 @@
                     db[i] = -1
 
             # Update **self.hdf5**; returns a new series of indices
-<<<<<<< HEAD
-            hdf5_series = self.update_hdf5(df, database, overwrite)
-=======
             hdf5_series = self.update_hdf5(df, database=database, overwrite=overwrite, opt=opt)
->>>>>>> 0be73a2a
 
             # Update **db.values**
             db.update(df[columns], overwrite=overwrite)
@@ -504,11 +496,7 @@
             index = index.tolist()
 
         # Open the database and pull entries
-<<<<<<< HEAD
         self.hdf5_availability()
-=======
-
->>>>>>> 0be73a2a
         with h5py.File(self.hdf5, 'r') as f:
             pdb_array = f[database][index]
 
