""" A module which holds the Database class. """

__all__ = ['mol_to_file']

from os import getcwd
from os.path import (join, isfile, isdir)

import yaml
import h5py
import numpy as np
import pandas as pd

import scm.plams.interfaces.molecule.rdkit as molkit

from rdkit import Chem

from ..mol_utils import from_rdmol
from ..utils import (get_time, get_template)


def mol_to_file(mol_list, path=None, overwrite=False, mol_format=['xyz', 'pdb']):
    """ Export all molecules in **mol_list** to .pdb and/or .xyz files.

    :parameter mol_list: A list of PLAMS molecules.
    :type mol_list: |list|_ [|plams.Molecule|_]
    :parameter path: The path to the directory where the molecules will be stored. Defaults
        to the current working directory if *None*.
    :type path: |None|_ or |str|_
    :parameter bool overwrite: If previously generated structures can be overwritten or not.
    :parameter mol_format: A list of strings with the to-be exported file types. Accepted values
        are *xyz* and/or *pdb*.
    :type mol_format: |list|_ [|str|_]
    """
    # Set the export path
    path = path or getcwd()
    assert isdir(path)

    if not mol_format:
        return None

    if overwrite:  # Export molecules while allowing for file overriding
        for mol in mol_list:
            mol_path = join(path, mol.properties.name)
            if 'pdb' in mol_format:
                molkit.writepdb(mol, mol_path + '.pdb')
            if 'xyz' in mol_format:
                mol.write(mol_path + '.xyz')

    else:  # Export molecules without allowing for file overriding
        for mol in mol_list:
            mol_path = join(path, mol.properties.name)
            if 'pdb' in mol_format and not isfile(mol_path + '.pdb'):
                molkit.writepdb(mol, mol_path + '.pdb')
            if 'xyz' in mol_format and not isfile(mol_path + '.xyz'):
                mol.write(mol_path + '.xyz')


def get_nan_row(df):
    """ Return a list of None-esque objects for each column in **df**.
    The object in question depends on the data type of the column.
    Will default to *None* if a specific data type is not recognized

        * |np.int64|_: *-1*

        * |np.float64|_: *np.nan*

        * |object|_: *None*

    :parameter df: A dataframe
    :type df: |pd.DataFrame|_
    :return: A list of non-esque objects, one for each column in **df**.
    :rtype: |list|_ [|int|_, |float|_ and/or |None|_]
    """
    dtype_dict = {
        np.dtype('int64'): -1,
        np.dtype('float64'): np.nan,
        np.dtype('O'): None,
        np.dtype('bool'): False
    }

    if not isinstance(df.index, pd.MultiIndex):
        return [dtype_dict[df[i].dtype] for i in df]
    else:
        ret = []
        for _, value in df.items():
            try:
                j = dtype_dict[value.dtype]
            except KeyError:  # dtype is neither int, float nor object
                j = None
            ret.append(j)
        return ret


def as_pdb_array(mol_list, min_size=0):
    """ Converts a list of PLAMS molecule into an array of strings representing (partially)
    de-serialized .pdb files.

    :parameter mol_list: A list of PLAMS molecules.
    :type mol_list: |list|_ [|plams.Molecule|_]
    :parameter int min_size: The minimumum length of the pdb_array. The array is padded with empty
        strings if required.
    :return: An array with *m* partially deserialized .pdb files with up to *n* lines each.
    :rtype: *m*n* |np.ndarray|_ [|np.bytes|_ *|S80*]
    """
    pdb_list = []
    shape = min_size
    for mol in mol_list:
        pdb_block = Chem.MolToPDBBlock(molkit.to_rdmol(mol)).splitlines()
        pdb_list.append(pdb_block)
        shape = max(shape, len(pdb_block))

    # Construct, fill and return the pdb array
    shape = len(mol_list), shape
    ret = np.zeros(shape, dtype='S80')
    for i, item in enumerate(pdb_list):
        ret[i][:len(item)] = item

    return ret


def from_pdb_array(array, rdmol=True):
    """ Converts an array with a (partially) de-serialized .pdb file into an
    RDKit or PLAMS molecule.

    :parameter array: A (partially) de-serialized .pdb file with *n* lines.
    :type array: *n* |np.ndarray|_ [|np.bytes|_ / S80]
    :parameter bool rdmol: If *True*, return an RDKit molecule instead of a PLAMS molecule.
    :return: A PLAMS or RDKit molecule build from **array**.
    :rtype: |plams.Molecule|_ or |rdkit.Chem.Mol|_
    """
    pdb_str = ''.join([item.decode() + '\n' for item in array if item])
    ret = Chem.MolFromPDBBlock(pdb_str, removeHs=False, proximityBonding=False)
    if not rdmol:
        return molkit.from_rdmol(ret)
    return ret


def sanitize_yaml_settings(settings, job_type):
    """ Remove a predetermined set of unwanted keys and values from a settings object.

    :param settings: A settings object with, potentially, undesired keys and values.
    :type settings: |plams.Settings|_ (superclass: |dict|_)
    :return: A (nested) dictionary with unwanted keys and values removed.
    :rtype: |dict|_
    """
    def recursive_del(s, s_del):
        for key in s:
            if key in s_del:
                if isinstance(s_del[key], dict):
                    recursive_del(s[key], s_del[key])
                else:
                    del s[key]
            if not s[key]:
                del s[key]

    # Prepare a blacklist of specific keys
    blacklist = get_template('settings_blacklist.yaml')
    settings_del = blacklist['generic']
    settings_del.update(blacklist[job_type])

    # Recursivelly delete all keys from **s** if aforementioned keys are present in the s_del
    recursive_del(settings, settings_del)
    return settings


def _create_csv(path, database='ligand'):
    """ Create a ligand or QD database (csv format) and, if it does not exist, and return
    its absolute path.

    :param str path: The path to the database.
    :param str database: The type of database, accepted values are *ligand* and *qd*.
    :return: The absolute path to the ligand or QD database.
    :rtype: |str|_
    """
    path = join(path, database + '_database.csv')

    # Check if the database exists and has the proper keys; create it if it does not
    if not isfile(path):
        print(get_time() + database + '_database.csv not found in ' +
              path + ', creating ' + database + ' database')
        if database == 'ligand':
            _create_csv_lig(path)
        elif database == 'QD':
            _create_csv_qd(path)
        else:
            raise TypeError(str(database) + " is not an accepated value for the 'database' \
                            argument")
    return path


def _create_csv_lig(path):
    """ Create a ligand database and and return its absolute path.

    :param str path: The path to the database.
    """
    idx = pd.MultiIndex.from_tuples([('-', '-')], names=['smiles', 'anchor'])

    columns = pd.MultiIndex.from_tuples(
        [('hdf5 index', ''), ('formula', ''), ('opt', ''), ('settings', 1)],
        names=['index', 'sub index']
    )

    df = pd.DataFrame(None, index=idx, columns=columns)
    df['hdf5 index'] = -1
    df['formula'] = 'str'
    df['settings'] = 'str'
    df['opt'] = False
    df.to_csv(path)


def _create_csv_qd(path):
    """ Create a QD database and and return its absolute path.

    :param str path: The path to the database.
    """
    idx = pd.MultiIndex.from_tuples(
        [('-', '-', '-', '-')],
        names=['core', 'core anchor', 'ligand smiles', 'ligand anchor']
    )
<<<<<<< HEAD
    columns_tups = [('hdf5 index', ''), ('settings', 1), ('settings', 2)]
    columns = pd.MultiIndex.from_tuples(columns_tups, names=['index', 'sub index'])
=======

    columns = pd.MultiIndex.from_tuples(
        [('hdf5 index', ''), ('ligand count', ''), ('opt', ''), ('settings', 1), ('settings', 2)],
        names=['index', 'sub index']
    )

>>>>>>> 0be73a2a
    df = pd.DataFrame(None, index=idx, columns=columns)
    df['hdf5 index'] = -1
    df['ligand count'] = -1
    df['settings'] = 'str'
    df['opt'] = False
    df.to_csv(path)


def _create_hdf5(path, name='structures.hdf5'):
    """ Create a pdb structure database (hdf5 format), populate it with the *core*, *ligand*
    and *QD* datasets and finally return its absolute path.

    :param str path: The path to the database.
    :param str name: The filename of the database (excluding its path)
    :return: The absolute path to the pdb structure database.
    :rtype: |str|_
    """
    # Define arguments for 2D datasets
    path = join(path, name)
    dataset_names = ('core', 'core_no_opt', 'ligand', 'ligand_no_opt', 'QD', 'QD_no_opt', )
    kwarg = {'chunks': True, 'maxshape': (None, None), 'compression': 'gzip'}

    # Create new 2D datasets
    with h5py.File(path, 'a') as f:
        for name in dataset_names:
            if name not in f:
                f.create_dataset(name=name, data=np.empty((0, 1), dtype='S80'), **kwarg)

    # Define arguments for 3D datasets
    dataset_names_3d = ('job_settings_crs', 'job_settings_QD_opt', 'job_settings_BDE')
    kwarg_3d = {'chunks': True, 'maxshape': (None, None, None), 'compression': 'gzip'}

    # Create new 3D datasets
    with h5py.File(path, 'a') as f:
        for name in dataset_names_3d:
            if name not in f:
                f.create_dataset(name=name, data=np.empty((0, 1, 1), dtype='S100'), **kwarg_3d)

    return path


def _create_yaml(path, name='job_settings.yaml'):
    """ Create a job settings database (.yaml

    :param str path: The path to the database.
    :param str name: The filename of the database (excluding its path)
    :return: The absolute path to the pdb structure database.
    :rtype: |str|_
    """
    # Define arguments
    path = join(path, name)

    # Create a new .yaml file if it does not yet exist
    if not isfile(path):
        with open(path, 'w') as f:
            f.write(yaml.dump({None: [None]}, default_flow_style=False, indent=4))
    return path


def even_index(df1: pd.DataFrame,
               df2: pd.DataFrame) -> pd.DataFrame:
    """Ensure that ``df2.index`` is a subset of ``df1.index``.

    Parameters
    ----------
    df1 : |pd.DataFrame|_
        A DataFrame whose index is to-be a superset of ``df2.index``.

    df2 : |pd.DataFrame|_
        A DataFrame whose index is to-be a subset of ``df1.index``.

    Returns
    -------
    |pd.DataFrame|_
        A new

    """
    # Figure out if ``df1.index`` is a subset of ``df2.index``
    bool_ar = df2.index.isin(df1.index)
    if bool_ar.all():
        return df1

    # Make ``df1.index`` a subset of ``df2.index``
    nan_row = get_nan_row(df1)
    idx = df2.index[~bool_ar]
    df_tmp = pd.DataFrame(len(idx) * [nan_row], index=idx, columns=df1.columns)
    return df1.append(df_tmp, sort=True)<|MERGE_RESOLUTION|>--- conflicted
+++ resolved
@@ -217,17 +217,12 @@
         [('-', '-', '-', '-')],
         names=['core', 'core anchor', 'ligand smiles', 'ligand anchor']
     )
-<<<<<<< HEAD
-    columns_tups = [('hdf5 index', ''), ('settings', 1), ('settings', 2)]
-    columns = pd.MultiIndex.from_tuples(columns_tups, names=['index', 'sub index'])
-=======
 
     columns = pd.MultiIndex.from_tuples(
         [('hdf5 index', ''), ('ligand count', ''), ('opt', ''), ('settings', 1), ('settings', 2)],
         names=['index', 'sub index']
     )
 
->>>>>>> 0be73a2a
     df = pd.DataFrame(None, index=idx, columns=columns)
     df['hdf5 index'] = -1
     df['ligand count'] = -1
