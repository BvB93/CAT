--- conflicted
+++ resolved
@@ -1,521 +1,487 @@
-""" A module designed for the calculation of Bond Dissociation Energies (BDE). """
-
-__all__ = ['init_bde']
-
-from itertools import chain, combinations, product
-
-import numpy as np
-from scipy.spatial.distance import cdist
-
-from scm.plams import PeriodicTable
-from scm.plams.mol.molecule import Molecule
-from scm.plams.mol.atom import Atom
-from scm.plams.core.functions import (init, finish, config)
-from scm.plams.core.settings import Settings
-
-import qmflows
-
-from .jobs import (job_single_point, job_geometry_opt, job_freq)
-from .. import utils as CAT
-from ..utils import (get_time, type_to_string)
-from ..mol_utils import (to_atnum, merge_mol)
-from ..attachment.ligand_attach import rot_mol_angle
-from ..data_handling.CAT_database import Database
-
-
-def init_bde(qd_df, arg):
-    """ Initialize the bond dissociation energy calculation; involves 4 distinct steps:
-    1.  Take *n* ligands (X) and another atom from the core (Y, *e.g.* Cd) and create YX*n*.
-    2.  Given a radius *r*, dissociate all possible YX*n* pairs.
-    3.  Calculate dE: the "electronic" component of the bond dissociation energy (BDE).
-    4.  (Optional) Calculate ddG: the thermal and entropic component of the BDE.
-
-    :parameter qd_df: A dataframe of quantum dots.
-    :type qd_df: |pd.DataFrame|_ (columns: |str|_, index=|str|_, values=|plams.Molecule|_)
-    :parameter arg: A settings object containing all (optional) arguments.
-    :type arg: |plams.Settings|_ (superclass: |dict|_).
-    """
-    data = Database(arg.optional.database.dirname)
-    overwrite = 'qd' in arg.optional.database.overwrite
-
-    # Check if the calculation has been done already
-    if not overwrite and 'qd' in arg.optional.database.read:
-        try:
-            for i in data.csv_qd[['BDE label', 'BDE dE', 'BDE dG', 'BDE ddG']]:
-                qd_df[i] = np.nan
-        except KeyError:
-            pass
-        data.from_csv(qd_df, database='QD', get_mol=False)
-        qd_df.dropna(axis='columns', how='all', inplace=True)
-
-    # Calculate the BDEs with thermochemical corrections
-    if arg.optional.qd.dissociate.job2 and arg.optional.qd.dissociate.s2:
-        _bde_w_dg(qd_df, arg)
-
-    # Calculate the BDEs without thermochemical corrections
-    else:
-        _bde_wo_dg(qd_df, arg)
-
-
-def _bde_w_dg(qd_df, arg):
-    """ Calculate the BDEs with thermochemical corrections.
-
-    :parameter qd_df: A dataframe of quantum dots.
-    :type qd_df: |pd.DataFrame|_ (columns: |str|_, index=|str|_, values=|plams.Molecule|_)
-    :parameter arg: A settings object containing all (optional) arguments.
-    :type arg: |plams.Settings|_ (superclass: |dict|_).
-    """
-    data = Database(arg.optional.database.dirname)
-    overwrite = 'qd' in arg.optional.database.overwrite
-
-    # Prepare the job settings
-    j1, j2 = arg.optional.qd.dissociate.job1, arg.optional.qd.dissociate.job2
-    s1, s2 = arg.optional.qd.dissociate.s1, arg.optional.qd.dissociate.s2
-
-    try:
-        has_na = qd_df[['BDE dE', 'BDE dG']].isna().all(axis='columns')
-        if not has_na.any():
-            return
-    except KeyError:
-        has_na = qd_df.index
-
-    for i, mol in qd_df['mol'][has_na].iteritems():
-        # Create XYn and all XYn-dissociated quantum dots
-        xyn = get_xy2(mol)
-        mol_wo_xyn = dissociate_ligand(mol, arg)
-
-        # Construct new columns for **qd_df**
-        values = [i.properties.df_index for i in mol_wo_xyn]
-        n = len(values)
-        sub_idx = np.arange(n)
-        super_idx = ['BDE label', 'BDE dE', 'BDE ddG', 'BDE dG']
-        idx = list(product(super_idx, sub_idx))
-        for j in idx:
-            if j not in qd_df.index:
-                qd_df[j] = np.nan
-
-        # Prepare slices
-        label_slice = i, idx[0:n]
-        dE_slice = i, idx[n:2*n]
-        ddG_slice = i, idx[2*n:3*n]
-
-        # Run the BDE calculations
-        init(path=mol.properties.path, folder='BDE')
-        config.default_jobmanager.settings.hashing = None
-        qd_df.loc[label_slice] = values
-        qd_df.loc[dE_slice] = get_bde_dE(mol, xyn, mol_wo_xyn, job=j1, s=s1)
-        qd_df.loc[ddG_slice] = get_bde_ddG(mol, xyn, mol_wo_xyn, job=j2, s=s2)
-        finish()
-    qd_df['BDE dG'] = qd_df['BDE dE'] + qd_df['BDE ddG']
-
-    # Update the database
-    if 'qd' in arg.optional.database.write:
-        value1 = qmflows.singlepoint['specific'][type_to_string(j1)].copy()
-        value1.update(s1)
-        value2 = qmflows.freq['specific'][type_to_string(j2)].copy()
-        value2.update(s2)
-        recipe = Settings()
-        recipe['BDE 1'] = {'key': j1, 'value': value1}
-        recipe['BDE 2'] = {'key': j2, 'value': value2}
-        data.update_csv(qd_df, database='QD', job_recipe=recipe, overwrite=overwrite,
-                        columns=[('settings', 'BDE 1'), ('settings', 'BDE 2')]+idx)
-
-
-def _bde_wo_dg(qd_df, arg):
-    """ Calculate the BDEs without thermochemical corrections.
-
-    :parameter qd_df: A dataframe of quantum dots.
-    :type qd_df: |pd.DataFrame|_ (columns: |str|_, index=|str|_, values=|plams.Molecule|_)
-    :parameter arg: A settings object containing all (optional) arguments.
-    :type arg: |plams.Settings|_ (superclass: |dict|_).
-    """
-    data = Database(arg.optional.database.dirname)
-    overwrite = 'qd' in arg.optional.database.overwrite
-
-    # Prepare the job settings
-    j1 = arg.optional.qd.dissociate.job1
-    s1 = arg.optional.qd.dissociate.s1
-
-    try:
-        has_na = qd_df['BDE dE'].isna().all(axis='columns')
-        if not has_na.any():
-            return
-    except KeyError:
-        has_na = qd_df.index
-
-    for i, mol in qd_df['mol'][has_na].iteritems():
-        # Create XYn and all XYn-dissociated quantum dots
-        xyn = get_xy2(mol)
-        mol_wo_xyn = dissociate_ligand(mol, arg)
-
-        # Construct new columns for **qd_df**
-        values = [i.properties.df_index for i in mol_wo_xyn]
-        n = len(values)
-        sub_idx = np.arange(n)
-        super_idx = ['BDE label', 'BDE dE']
-        idx = list(product(super_idx, sub_idx))
-        for j in idx:
-            if j not in qd_df.index:
-                qd_df[j] = np.nan
-
-        # Prepare slices
-        label_slice = i, idx[0:n]
-        dE_slice = i, idx[n:2*n]
-
-        # Run the BDE calculations
-        init(path=mol.properties.path, folder='BDE')
-        config.default_jobmanager.settings.hashing = None
-        qd_df.loc[label_slice] = values
-        qd_df.loc[dE_slice] = get_bde_dE(mol, xyn, mol_wo_xyn, job=j1, s=s1)
-        finish()
-
-    # Update the database
-    if 'qd' in arg.optional.database.write:
-        recipe = Settings()
-        value = qmflows.singlepoint[type_to_string(j1)]
-        value.update(s1)
-        recipe['BDE 1'] = {'key': j1, 'value': value}
-        data.update_csv(qd_df, database='QD', job_recipe=recipe, overwrite=overwrite,
-                        columns=[('settings', 'BDE 1')]+idx)
-
-
-def get_bde_dE(tot, lig, core, job=None, s=None):
-    """ Calculate the bond dissociation energy: dE = dE(mopac) + (dG(uff) - dE(uff))
-    """
-    # Optimize XYn
-    lig.job_geometry_opt(job, s, name='BDE_geometry_optimization')
-    E_lig = lig.properties.energy.E
-    if E_lig is np.nan:
-        print(get_time() + 'WARNING: The BDE XYn geometry optimization failed, skipping further \
-              jobs')
-        return np.full(len(core), np.nan)
-
-    # Perform a single point on the full quantum dot
-    tot.job_single_point(job, s, name='BDE_single_point')
-    E_tot = tot.properties.energy.E
-    if E_tot is np.nan:
-        print(get_time() + 'WARNING: The BDE quantum dot single point failed, \
-              skipping further jobs')
-        return np.full(len(core), np.nan)
-
-    # Perform a single point on the quantum dot(s) - XYn
-    for mol in core:
-        mol.job_single_point(job, s, name='BDE_single_point')
-    E_core = np.array([mol.properties.energy.E for mol in core])
-
-    # Calculate and return dE
-    dE = (E_lig + E_core) - E_tot
-    return dE
-
-
-def get_bde_ddG(tot, lig, core, job=None, s=None):
-    """ Calculate the bond dissociation energy: dE = dE(mopac) + (dG(uff) - dE(uff))
-    """
-    # Optimize XYn
-    s.input.ams.Constraints.Atom = lig.properties.indices
-    lig.job_freq(job, s, name='BDE_frequency_analysis')
-    G_lig = lig.properties.energy.G
-    E_lig = lig.properties.energy.E
-    if np.nan in (E_lig, G_lig):
-        print(get_time() + 'WARNING: The BDE XYn geometry optimization + freq analysis failed, \
-              skipping further jobs')
-        return np.full(len(core), np.nan)
-
-    # Optimize the full quantum dot
-    s.input.ams.Constraints.Atom = tot.properties.indices
-    tot.job_freq(job, s, name='BDE_frequency_analysis')
-    G_tot = tot.properties.energy.G
-    E_tot = tot.properties.energy.E
-    if np.nan in (E_tot, G_tot):
-        print(get_time() + 'WARNING: The BDE quantum dot geometry optimization + freq analysis \
-              failed, skipping further jobs')
-        return np.full(len(core), np.nan)
-
-    # Optimize the quantum dot(s) - XYn
-    for mol in core:
-        s.input.ams.Constraints.Atom = mol.properties.indices
-        mol.job_freq(job, s, name='BDE_frequency_analysis')
-    G_core = np.array([mol.properties.energy.G for mol in core])
-    E_core = np.array([mol.properties.energy.E for mol in core])
-
-    # Calculate and return dG and ddG
-    dG = (G_lig + G_core) - G_tot
-    dE = (E_lig + E_core) - E_tot
-    ddG = dG - dE
-    return ddG
-
-
-def get_xy2(mol, ion='Cd', lig_count=2):
-    """ Takes a quantum dot with ligands (Y) and an ion (X) and turns it into YXn.
-    Returns a XYn molecule.
-
-    :parameter mol: A PLAMS molecule containing with ligands (Y).
-    :type mol: |plams.Molecule|_
-    :parameter str ion: An atomic symbol (X).
-    :parameter int lig_count: The number of ligand (*n*) in XYn.
-    :return: A new XYn molecule.
-    :rtype: plams.Molecule.
-    """
-    def get_anchor(mol):
-        """ Return an index and atom if marked with the properties.anchor attribute """
-        for i, at in enumerate(mol.atoms):
-            if at.properties.anchor:
-                return i, at
-
-    def get_ligand(mol):
-        """ Extract a single ligand from **mol**. """
-        at_list = []
-        res = mol.atoms[-1].properties.pdb_info.ResidueNumber
-        for at in reversed(mol.atoms):
-            if at.properties.pdb_info.ResidueNumber == res:
-                at_list.append(at)
-            else:
-                ret = Molecule()
-                ret.atoms = at_list
-                ret.bonds = set(chain.from_iterable(at.bonds for at in at_list))
-                return ret.copy()
-
-    # Translate the ligands to their final position
-    lig1 = get_ligand(mol)
-    lig2 = lig1.copy()
-    idx1, anchor1 = get_anchor(lig1)
-    idx2, anchor2 = get_anchor(lig2)
-    radius = anchor1.radius + PeriodicTable.get_radius(ion)
-    target = np.array([radius, 0.0, 0.0])
-    lig1.translate(anchor1.vector_to(target))
-    lig2.translate(anchor2.vector_to(-target))
-
-    # Define vectors for the ligand rotation
-    vec1_1 = np.array(anchor1.vector_to(lig1.get_center_of_mass()))
-    vec2_1 = -1 * np.array(anchor1.vector_to(np.zeros(3)))
-    vec1_2 = np.array(anchor2.vector_to(lig2.get_center_of_mass()))
-    vec2_2 = -1 * np.array(anchor2.vector_to(np.zeros(3)))
-
-    # Rotate the ligands
-    lig1_ar = rot_mol_angle(lig1, vec1_1, vec2_1, idx=idx1, atoms_other=anchor1, bond_length=False)
-    lig2_ar = rot_mol_angle(lig2, vec1_2, vec2_2, idx=idx2, atoms_other=anchor2, bond_length=False)
-    lig1.from_array(lig1_ar)
-    lig2.from_array(lig2_ar)
-
-    # Construct the CdX2 molecule
-    CdX2 = Molecule()
-    CdX2.add_atom(Atom(atnum=to_atnum(ion)))
-    CdX2.merge_mol([lig1, lig2])
-    CdX2.properties.name = 'XYn'
-    CdX2.properties.path = mol.properties.path
-    CdX2.properties.indices = [1, 1 + idx1, 2 + len(lig2) + idx2]
-
-    return CdX2
-
-
-def dissociate_ligand(mol, arg):
-    """ Create all XYn dissociated quantum dots.
-<<<<<<< HEAD
-
-=======
->>>>>>> df80cf9b
-    :parameter mol: A PLAMS molecule.
-    :type mol: |plams.Molecule|_
-    :parameter arg: A settings object containing all (optional) arguments.
-    :type arg: |plams.Settings|_ (superclass: |dict|_).
-    """
-    # Unpack arguments
-    atnum = arg.optional.qd.dissociate.core_atom
-    l_count = arg.optional.qd.dissociate.lig_count
-    cc_dist = arg.optional.qd.dissociate.core_core_dist
-    lc_dist = arg.optional.qd.dissociate.lig_core_dist
-    top_dict = arg.optional.qd.dissociate.topology
-
-    # Convert **mol** to an XYZ array
-    mol.set_atoms_id()
-    xyz_array = mol.as_array()
-
-    # Create a nested list of atoms,
-    # each nested element containing all atoms with a given residue number
-    res_list = []
-    for at in mol:
-        try:
-            res_list[at.properties.pdb_info.ResidueNumber - 1].append(at)
-        except IndexError:
-            res_list.append([at])
-
-    # Create a list of all core indices and ligand anchor indices
-    idx_c_old = np.array([j for j, at in enumerate(res_list[0]) if at.atnum == atnum])
-    idx_c, topology = filter_core(xyz_array, idx_c_old, top_dict, cc_dist)
-    idx_l = np.array([i for i in mol.properties.indices if
-                      mol[i].properties.pdb_info.ResidueName == 'LIG']) - 1
-
-    # Mark the core atoms with their topologies
-    for i, top in zip(idx_c_old, topology):
-        mol[int(i+1)].properties.topology = top
-
-    # Create a dictionary with core indices as keys and all combinations of 2 ligands as values
-    xy = filter_lig_core(xyz_array, idx_l, idx_c, lc_dist, l_count)
-    combinations_dict = get_lig_core_combinations(xy, res_list, l_count)
-
-    # Create and return new molecules
-    indices = [at.id for at in res_list[0][:-l_count]]
-    indices += (idx_l[:-l_count] + 1).tolist()
-<<<<<<< HEAD
-    ret = remove_ligands(mol, combinations_dict, indices, idx_l)
-    return ret
-=======
-    return remove_ligands(mol, combinations_dict, indices, idx_l)
->>>>>>> df80cf9b
-
-
-def remove_ligands(mol, combinations_dict, indices, idx_lig):
-    """ """
-    ret = []
-    for core in combinations_dict:
-        for lig in combinations_dict[core]:
-            mol_tmp = mol.copy()
-            mol_tmp.properties = Settings()
-            mol_tmp.properties.core_topology = str(mol[core].properties.topology) + '_' + str(core)
-            mol_tmp.properties.lig_residue = sorted([mol[i[0]].properties.pdb_info.ResidueNumber
-                                                     for i in lig])
-            mol_tmp.properties.df_index = mol_tmp.properties.core_topology
-            mol_tmp.properties.df_index += ''.join([' ' + str(i)
-                                                    for i in mol_tmp.properties.lig_residue])
-            delete_idx = sorted([core] + list(chain.from_iterable(lig)), reverse=True)
-            for i in delete_idx:
-                mol_tmp.delete_atom(mol_tmp[i])
-            mol_tmp.properties.indices = indices
-            ret.append(mol_tmp)
-    return ret
-
-
-def filter_core(xyz_array, idx, topology_dict={6: 'vertice', 7: 'edge', 9: 'face'}, max_dist=5.0):
-    """ Find all atoms (**idx**) in **xyz_array** which are exposed to the surface
-    and assign a topology to aforementioned atoms based on the number of neighbouring atoms.
-<<<<<<< HEAD
-
-=======
->>>>>>> df80cf9b
-    :parameter xyz_array: An array with the cartesian coordinates of a molecule with *n* atoms.
-    :type xyz_array: *n*3* |np.ndarray|_ [|np.float64|_]
-    :parameter idx: An array of atomic indices in **xyz_array**.
-    :type idx: |np.ndarray|_ [|np.int64|_]
-    :parameter topology_dict: A dictionary which maps the number of neighbours (per atom) to a
-        user-specified topology.
-    :type topology_dict: |dict|_ (keys: |int|_)
-    :parameter float max_dist: The radius (Angstrom) for determining if an atom counts as a
-        neighbour or not.
-    :return: The indices of all atoms in **xyz_array[idx]** exposed to the surface and
-        the topology of atoms in **xyz_array[idx]**.
-    :rtype: |np.ndarray|_ [|np.int64|_] and |np.ndarray|_ [|np.int64|_]
-    """
-    # Create a distance matrix and find all elements with a distance smaller than **max_dist**
-    dist = cdist(xyz_array[idx], xyz_array[idx])
-    np.fill_diagonal(dist, max_dist)
-    xy = np.array(np.where(dist <= max_dist))
-    bincount = np.bincount(xy[0], minlength=len(idx))
-
-    # Slice xyz_array, creating arrays of reference atoms and neighbouring atoms
-    x = xyz_array[idx]
-    y = xyz_array[idx[xy[1]]]
-
-    # Calculate the length of a vector from a reference atom to the mean position of its neighbours
-    # A vector length close to 0.0 implies that a reference atom is surrounded by neighbours in
-    # a more or less spherical pattern (i.e. the reference atom is in the bulk, not on the surface)
-    vec_length = np.empty((bincount.shape[0], 3), dtype=float)
-    k = 0
-    for i, j in enumerate(bincount):
-        vec_length[i] = x[i] - np.average(y[k:k+j], axis=0)
-        k += j
-    vec_length = np.linalg.norm(vec_length, axis=1)
-    return idx[np.where(vec_length > 0.5)[0]], get_topology(bincount, topology_dict)
-
-
-def get_topology(bincount, topology_dict={6: 'vertice', 7: 'edge', 9: 'face'}):
-    """ Translate the number of neighbouring atoms (**bincount**) into a list of topologies.
-    If a specific number of neighbours (*i*) is absent from **topology_dict** then that particular
-    element is set to a generic str(*i*) + '_neighbours'.
-<<<<<<< HEAD
-
-=======
->>>>>>> df80cf9b
-    :parameter bincount: An array with the number of neighbours per atom for a total of *n* atoms.
-    :type bincount: *n* |np.ndarray|_ [|np.int64|_]
-    :parameter topology_dict: A dictionary which maps the number of neighbours (per atom) to a
-        user-specified topology.
-    :type topology_dict: |dict|_ (keys: |int|_)
-    :return: A list of topologies for all *n* atoms in **bincount**.
-    :rtype: *n* |list|_.
-    """
-    if isinstance(topology_dict, Settings):
-        topology_dict = topology_dict.as_dict()
-    ret = []
-    for i in bincount:
-        try:
-            ret.append(topology_dict[i])
-        except KeyError:
-            ret.append(str(i) + '_neighbours')
-    return ret
-
-
-def filter_lig_core(xyz_array, idx_lig, idx_core, max_dist=5.0, lig_count=2):
-    """ Create and return the indices of all possible ligand/pairs that can be constructed within a
-    given radius (**max_dist**).
-<<<<<<< HEAD
-
-=======
->>>>>>> df80cf9b
-    :parameter xyz_array: An array with the cartesian coordinates of a molecule with *n* atoms.
-    :type xyz_array: *n*3* |np.ndarray|_ [|np.float64|_]
-    :parameter idx: An array of all ligand anchor atoms (Y).
-    :type idx: |np.ndarray|_ [|np.int64|_]
-    :parameter idx: An array of all core atoms (X).
-    :type idx: |np.ndarray|_ [|np.int64|_]
-    :parameter float max_dist: The maximum distance for considering XYn pairs.
-    :parameter int lig_count: The number of ligand (*n*) in XYn.
-    :return: An array with the indices of all *m* valid (as determined by **max_diist**)
-        ligand/core pairs.
-    :rtype: *m*2* |np.ndarray|_ [|np.int64|_].
-    """
-<<<<<<< HEAD
-    dist = cdist(xyz_array[idx_lig], xyz_array[idx_core])
-    xy = np.array(np.where(dist <= max_dist))
-    bincount = np.bincount(xy[0])
-
-    xy = xy[:, [i for i, j in enumerate(xy[0]) if bincount[j] >= lig_count]]
-    xy[1] = idx_core[xy[1]]
-    xy[0] += 1
-=======
-    dist = cdist(xyz_array[idx_core], xyz_array[idx_lig])
-    xy = np.array(np.where(dist <= max_dist))
-    bincount = np.bincount(xy[0])
-    xy = xy[:, [i for i, j in enumerate(xy[0]) if bincount[j] >= lig_count]]
-    xy[0] = idx_core[xy[0]]
-    xy[1] += 1
->>>>>>> df80cf9b
-    return xy
-
-
-def get_lig_core_combinations(xy, res_list, lig_count=2):
-    """ Given an array of indices (**xy**) and a nested list of atoms **res_list**.
-<<<<<<< HEAD
-
-=======
->>>>>>> df80cf9b
-    :parameter xy: An array with the indices of all *m* core/ligand pairs.
-    :type xy: *m*2* |np.ndarray|_ [|np.int64|_]
-    :parameter res_list: A list of PLAMS atoms, each nested tuple representing all atoms within
-        a given residue.
-    :type res_list: |list|_ [|tuple|_ [|plams.Atom|_]]
-    :parameter int lig_count: The number of ligand (*n*) in XYn.
-    :return:
-    """
-    ret = {}
-<<<<<<< HEAD
-    for y, x in xy.T:
-=======
-    for core, lig in xy.T:
->>>>>>> df80cf9b
-        try:
-            ret[res_list[0][core].id].append([at.id for at in res_list[lig]])
-        except KeyError:
-            ret[res_list[0][core].id] = [[at.id for at in res_list[lig]]]
-    for i in ret:
-        ret[i] = combinations(ret[i], lig_count)
-    return ret
+""" A module designed for the calculation of Bond Dissociation Energies (BDE). """
+
+__all__ = ['init_bde']
+
+from itertools import chain, combinations, product
+
+import numpy as np
+from scipy.spatial.distance import cdist
+
+from scm.plams import PeriodicTable
+from scm.plams.mol.molecule import Molecule
+from scm.plams.mol.atom import Atom
+from scm.plams.core.functions import (init, finish, config)
+from scm.plams.core.settings import Settings
+
+import qmflows
+
+from .jobs import (job_single_point, job_geometry_opt, job_freq)
+from .. import utils as CAT
+from ..utils import (get_time, type_to_string)
+from ..mol_utils import (to_atnum, merge_mol)
+from ..attachment.ligand_attach import rot_mol_angle
+from ..data_handling.CAT_database import Database
+
+
+def init_bde(qd_df, arg):
+    """ Initialize the bond dissociation energy calculation; involves 4 distinct steps:
+    1.  Take *n* ligands (X) and another atom from the core (Y, *e.g.* Cd) and create YX*n*.
+    2.  Given a radius *r*, dissociate all possible YX*n* pairs.
+    3.  Calculate dE: the "electronic" component of the bond dissociation energy (BDE).
+    4.  (Optional) Calculate ddG: the thermal and entropic component of the BDE.
+
+    :parameter qd_df: A dataframe of quantum dots.
+    :type qd_df: |pd.DataFrame|_ (columns: |str|_, index=|str|_, values=|plams.Molecule|_)
+    :parameter arg: A settings object containing all (optional) arguments.
+    :type arg: |plams.Settings|_ (superclass: |dict|_).
+    """
+    data = Database(arg.optional.database.dirname)
+    overwrite = 'qd' in arg.optional.database.overwrite
+
+    # Check if the calculation has been done already
+    if not overwrite and 'qd' in arg.optional.database.read:
+        try:
+            for i in data.csv_qd[['BDE label', 'BDE dE', 'BDE dG', 'BDE ddG']]:
+                qd_df[i] = np.nan
+        except KeyError:
+            pass
+        data.from_csv(qd_df, database='QD', get_mol=False)
+        qd_df.dropna(axis='columns', how='all', inplace=True)
+
+    # Calculate the BDEs with thermochemical corrections
+    if arg.optional.qd.dissociate.job2 and arg.optional.qd.dissociate.s2:
+        _bde_w_dg(qd_df, arg)
+
+    # Calculate the BDEs without thermochemical corrections
+    else:
+        _bde_wo_dg(qd_df, arg)
+
+
+def _bde_w_dg(qd_df, arg):
+    """ Calculate the BDEs with thermochemical corrections.
+
+    :parameter qd_df: A dataframe of quantum dots.
+    :type qd_df: |pd.DataFrame|_ (columns: |str|_, index=|str|_, values=|plams.Molecule|_)
+    :parameter arg: A settings object containing all (optional) arguments.
+    :type arg: |plams.Settings|_ (superclass: |dict|_).
+    """
+    data = Database(arg.optional.database.dirname)
+    overwrite = 'qd' in arg.optional.database.overwrite
+
+    # Prepare the job settings
+    j1, j2 = arg.optional.qd.dissociate.job1, arg.optional.qd.dissociate.job2
+    s1, s2 = arg.optional.qd.dissociate.s1, arg.optional.qd.dissociate.s2
+
+    try:
+        has_na = qd_df[['BDE dE', 'BDE dG']].isna().all(axis='columns')
+        if not has_na.any():
+            return
+    except KeyError:
+        has_na = qd_df.index
+
+    for i, mol in qd_df['mol'][has_na].iteritems():
+        # Create XYn and all XYn-dissociated quantum dots
+        xyn = get_xy2(mol)
+        mol_wo_xyn = dissociate_ligand(mol, arg)
+
+        # Construct new columns for **qd_df**
+        values = [i.properties.df_index for i in mol_wo_xyn]
+        n = len(values)
+        sub_idx = np.arange(n)
+        super_idx = ['BDE label', 'BDE dE', 'BDE ddG', 'BDE dG']
+        idx = list(product(super_idx, sub_idx))
+        for j in idx:
+            if j not in qd_df.index:
+                qd_df[j] = np.nan
+
+        # Prepare slices
+        label_slice = i, idx[0:n]
+        dE_slice = i, idx[n:2*n]
+        ddG_slice = i, idx[2*n:3*n]
+
+        # Run the BDE calculations
+        init(path=mol.properties.path, folder='BDE')
+        config.default_jobmanager.settings.hashing = None
+        qd_df.loc[label_slice] = values
+        qd_df.loc[dE_slice] = get_bde_dE(mol, xyn, mol_wo_xyn, job=j1, s=s1)
+        qd_df.loc[ddG_slice] = get_bde_ddG(mol, xyn, mol_wo_xyn, job=j2, s=s2)
+        finish()
+    qd_df['BDE dG'] = qd_df['BDE dE'] + qd_df['BDE ddG']
+
+    # Update the database
+    if 'qd' in arg.optional.database.write:
+        value1 = qmflows.singlepoint['specific'][type_to_string(j1)].copy()
+        value1.update(s1)
+        value2 = qmflows.freq['specific'][type_to_string(j2)].copy()
+        value2.update(s2)
+        recipe = Settings()
+        recipe['BDE 1'] = {'key': j1, 'value': value1}
+        recipe['BDE 2'] = {'key': j2, 'value': value2}
+        data.update_csv(qd_df, database='QD', job_recipe=recipe, overwrite=overwrite,
+                        columns=[('settings', 'BDE 1'), ('settings', 'BDE 2')]+idx)
+
+
+def _bde_wo_dg(qd_df, arg):
+    """ Calculate the BDEs without thermochemical corrections.
+
+    :parameter qd_df: A dataframe of quantum dots.
+    :type qd_df: |pd.DataFrame|_ (columns: |str|_, index=|str|_, values=|plams.Molecule|_)
+    :parameter arg: A settings object containing all (optional) arguments.
+    :type arg: |plams.Settings|_ (superclass: |dict|_).
+    """
+    data = Database(arg.optional.database.dirname)
+    overwrite = 'qd' in arg.optional.database.overwrite
+
+    # Prepare the job settings
+    j1 = arg.optional.qd.dissociate.job1
+    s1 = arg.optional.qd.dissociate.s1
+
+    try:
+        has_na = qd_df['BDE dE'].isna().all(axis='columns')
+        if not has_na.any():
+            return
+    except KeyError:
+        has_na = qd_df.index
+
+    for i, mol in qd_df['mol'][has_na].iteritems():
+        # Create XYn and all XYn-dissociated quantum dots
+        xyn = get_xy2(mol)
+        mol_wo_xyn = dissociate_ligand(mol, arg)
+
+        # Construct new columns for **qd_df**
+        values = [i.properties.df_index for i in mol_wo_xyn]
+        n = len(values)
+        sub_idx = np.arange(n)
+        super_idx = ['BDE label', 'BDE dE']
+        idx = list(product(super_idx, sub_idx))
+        for j in idx:
+            if j not in qd_df.index:
+                qd_df[j] = np.nan
+
+        # Prepare slices
+        label_slice = i, idx[0:n]
+        dE_slice = i, idx[n:2*n]
+
+        # Run the BDE calculations
+        init(path=mol.properties.path, folder='BDE')
+        config.default_jobmanager.settings.hashing = None
+        qd_df.loc[label_slice] = values
+        qd_df.loc[dE_slice] = get_bde_dE(mol, xyn, mol_wo_xyn, job=j1, s=s1)
+        finish()
+
+    # Update the database
+    if 'qd' in arg.optional.database.write:
+        recipe = Settings()
+        value = qmflows.singlepoint[type_to_string(j1)]
+        value.update(s1)
+        recipe['BDE 1'] = {'key': j1, 'value': value}
+        data.update_csv(qd_df, database='QD', job_recipe=recipe, overwrite=overwrite,
+                        columns=[('settings', 'BDE 1')]+idx)
+
+
+def get_bde_dE(tot, lig, core, job=None, s=None):
+    """ Calculate the bond dissociation energy: dE = dE(mopac) + (dG(uff) - dE(uff))
+    """
+    # Optimize XYn
+    lig.job_geometry_opt(job, s, name='BDE_geometry_optimization')
+    E_lig = lig.properties.energy.E
+    if E_lig is np.nan:
+        print(get_time() + 'WARNING: The BDE XYn geometry optimization failed, skipping further \
+              jobs')
+        return np.full(len(core), np.nan)
+
+    # Perform a single point on the full quantum dot
+    tot.job_single_point(job, s, name='BDE_single_point')
+    E_tot = tot.properties.energy.E
+    if E_tot is np.nan:
+        print(get_time() + 'WARNING: The BDE quantum dot single point failed, \
+              skipping further jobs')
+        return np.full(len(core), np.nan)
+
+    # Perform a single point on the quantum dot(s) - XYn
+    for mol in core:
+        mol.job_single_point(job, s, name='BDE_single_point')
+    E_core = np.array([mol.properties.energy.E for mol in core])
+
+    # Calculate and return dE
+    dE = (E_lig + E_core) - E_tot
+    return dE
+
+
+def get_bde_ddG(tot, lig, core, job=None, s=None):
+    """ Calculate the bond dissociation energy: dE = dE(mopac) + (dG(uff) - dE(uff))
+    """
+    # Optimize XYn
+    s.input.ams.Constraints.Atom = lig.properties.indices
+    lig.job_freq(job, s, name='BDE_frequency_analysis')
+    G_lig = lig.properties.energy.G
+    E_lig = lig.properties.energy.E
+    if np.nan in (E_lig, G_lig):
+        print(get_time() + 'WARNING: The BDE XYn geometry optimization + freq analysis failed, \
+              skipping further jobs')
+        return np.full(len(core), np.nan)
+
+    # Optimize the full quantum dot
+    s.input.ams.Constraints.Atom = tot.properties.indices
+    tot.job_freq(job, s, name='BDE_frequency_analysis')
+    G_tot = tot.properties.energy.G
+    E_tot = tot.properties.energy.E
+    if np.nan in (E_tot, G_tot):
+        print(get_time() + 'WARNING: The BDE quantum dot geometry optimization + freq analysis \
+              failed, skipping further jobs')
+        return np.full(len(core), np.nan)
+
+    # Optimize the quantum dot(s) - XYn
+    for mol in core:
+        s.input.ams.Constraints.Atom = mol.properties.indices
+        mol.job_freq(job, s, name='BDE_frequency_analysis')
+    G_core = np.array([mol.properties.energy.G for mol in core])
+    E_core = np.array([mol.properties.energy.E for mol in core])
+
+    # Calculate and return dG and ddG
+    dG = (G_lig + G_core) - G_tot
+    dE = (E_lig + E_core) - E_tot
+    ddG = dG - dE
+    return ddG
+
+
+def get_xy2(mol, ion='Cd', lig_count=2):
+    """ Takes a quantum dot with ligands (Y) and an ion (X) and turns it into YXn.
+    Returns a XYn molecule.
+
+    :parameter mol: A PLAMS molecule containing with ligands (Y).
+    :type mol: |plams.Molecule|_
+    :parameter str ion: An atomic symbol (X).
+    :parameter int lig_count: The number of ligand (*n*) in XYn.
+    :return: A new XYn molecule.
+    :rtype: plams.Molecule.
+    """
+    def get_anchor(mol):
+        """ Return an index and atom if marked with the properties.anchor attribute """
+        for i, at in enumerate(mol.atoms):
+            if at.properties.anchor:
+                return i, at
+
+    def get_ligand(mol):
+        """ Extract a single ligand from **mol**. """
+        at_list = []
+        res = mol.atoms[-1].properties.pdb_info.ResidueNumber
+        for at in reversed(mol.atoms):
+            if at.properties.pdb_info.ResidueNumber == res:
+                at_list.append(at)
+            else:
+                ret = Molecule()
+                ret.atoms = at_list
+                ret.bonds = set(chain.from_iterable(at.bonds for at in at_list))
+                return ret.copy()
+
+    # Translate the ligands to their final position
+    lig1 = get_ligand(mol)
+    lig2 = lig1.copy()
+    idx1, anchor1 = get_anchor(lig1)
+    idx2, anchor2 = get_anchor(lig2)
+    radius = anchor1.radius + PeriodicTable.get_radius(ion)
+    target = np.array([radius, 0.0, 0.0])
+    lig1.translate(anchor1.vector_to(target))
+    lig2.translate(anchor2.vector_to(-target))
+
+    # Define vectors for the ligand rotation
+    vec1_1 = np.array(anchor1.vector_to(lig1.get_center_of_mass()))
+    vec2_1 = -1 * np.array(anchor1.vector_to(np.zeros(3)))
+    vec1_2 = np.array(anchor2.vector_to(lig2.get_center_of_mass()))
+    vec2_2 = -1 * np.array(anchor2.vector_to(np.zeros(3)))
+
+    # Rotate the ligands
+    lig1_ar = rot_mol_angle(lig1, vec1_1, vec2_1, idx=idx1, atoms_other=anchor1, bond_length=False)
+    lig2_ar = rot_mol_angle(lig2, vec1_2, vec2_2, idx=idx2, atoms_other=anchor2, bond_length=False)
+    lig1.from_array(lig1_ar)
+    lig2.from_array(lig2_ar)
+
+    # Construct the CdX2 molecule
+    CdX2 = Molecule()
+    CdX2.add_atom(Atom(atnum=to_atnum(ion)))
+    CdX2.merge_mol([lig1, lig2])
+    CdX2.properties.name = 'XYn'
+    CdX2.properties.path = mol.properties.path
+    CdX2.properties.indices = [1, 1 + idx1, 2 + len(lig2) + idx2]
+
+    return CdX2
+
+
+def dissociate_ligand(mol, arg):
+    """ Create all XYn dissociated quantum dots.
+
+    :parameter mol: A PLAMS molecule.
+    :type mol: |plams.Molecule|_
+    :parameter arg: A settings object containing all (optional) arguments.
+    :type arg: |plams.Settings|_ (superclass: |dict|_).
+    """
+    # Unpack arguments
+    atnum = arg.optional.qd.dissociate.core_atom
+    l_count = arg.optional.qd.dissociate.lig_count
+    cc_dist = arg.optional.qd.dissociate.core_core_dist
+    lc_dist = arg.optional.qd.dissociate.lig_core_dist
+    top_dict = arg.optional.qd.dissociate.topology
+
+    # Convert **mol** to an XYZ array
+    mol.set_atoms_id()
+    xyz_array = mol.as_array()
+
+    # Create a nested list of atoms,
+    # each nested element containing all atoms with a given residue number
+    res_list = []
+    for at in mol:
+        try:
+            res_list[at.properties.pdb_info.ResidueNumber - 1].append(at)
+        except IndexError:
+            res_list.append([at])
+
+    # Create a list of all core indices and ligand anchor indices
+    idx_c_old = np.array([j for j, at in enumerate(res_list[0]) if at.atnum == atnum])
+    idx_c, topology = filter_core(xyz_array, idx_c_old, top_dict, cc_dist)
+    idx_l = np.array([i for i in mol.properties.indices if
+                      mol[i].properties.pdb_info.ResidueName == 'LIG']) - 1
+
+    # Mark the core atoms with their topologies
+    for i, top in zip(idx_c_old, topology):
+        mol[int(i+1)].properties.topology = top
+
+    # Create a dictionary with core indices as keys and all combinations of 2 ligands as values
+    xy = filter_lig_core(xyz_array, idx_l, idx_c, lc_dist, l_count)
+    combinations_dict = get_lig_core_combinations(xy, res_list, l_count)
+
+    # Create and return new molecules
+    indices = [at.id for at in res_list[0][:-l_count]]
+    indices += (idx_l[:-l_count] + 1).tolist()
+    return remove_ligands(mol, combinations_dict, indices, idx_l)
+
+
+def remove_ligands(mol, combinations_dict, indices, idx_lig):
+    """ """
+    ret = []
+    for core in combinations_dict:
+        for lig in combinations_dict[core]:
+            mol_tmp = mol.copy()
+            mol_tmp.properties = Settings()
+            mol_tmp.properties.core_topology = str(mol[core].properties.topology) + '_' + str(core)
+            mol_tmp.properties.lig_residue = sorted([mol[i[0]].properties.pdb_info.ResidueNumber
+                                                     for i in lig])
+            mol_tmp.properties.df_index = mol_tmp.properties.core_topology
+            mol_tmp.properties.df_index += ''.join([' ' + str(i)
+                                                    for i in mol_tmp.properties.lig_residue])
+            delete_idx = sorted([core] + list(chain.from_iterable(lig)), reverse=True)
+            for i in delete_idx:
+                mol_tmp.delete_atom(mol_tmp[i])
+            mol_tmp.properties.indices = indices
+            ret.append(mol_tmp)
+    return ret
+
+
+def filter_core(xyz_array, idx, topology_dict={6: 'vertice', 7: 'edge', 9: 'face'}, max_dist=5.0):
+    """ Find all atoms (**idx**) in **xyz_array** which are exposed to the surface
+    and assign a topology to aforementioned atoms based on the number of neighbouring atoms.
+
+    :parameter xyz_array: An array with the cartesian coordinates of a molecule with *n* atoms.
+    :type xyz_array: *n*3* |np.ndarray|_ [|np.float64|_]
+    :parameter idx: An array of atomic indices in **xyz_array**.
+    :type idx: |np.ndarray|_ [|np.int64|_]
+    :parameter topology_dict: A dictionary which maps the number of neighbours (per atom) to a
+        user-specified topology.
+    :type topology_dict: |dict|_ (keys: |int|_)
+    :parameter float max_dist: The radius (Angstrom) for determining if an atom counts as a
+        neighbour or not.
+    :return: The indices of all atoms in **xyz_array[idx]** exposed to the surface and
+        the topology of atoms in **xyz_array[idx]**.
+    :rtype: |np.ndarray|_ [|np.int64|_] and |np.ndarray|_ [|np.int64|_]
+    """
+    # Create a distance matrix and find all elements with a distance smaller than **max_dist**
+    dist = cdist(xyz_array[idx], xyz_array[idx])
+    np.fill_diagonal(dist, max_dist)
+    xy = np.array(np.where(dist <= max_dist))
+    bincount = np.bincount(xy[0], minlength=len(idx))
+
+    # Slice xyz_array, creating arrays of reference atoms and neighbouring atoms
+    x = xyz_array[idx]
+    y = xyz_array[idx[xy[1]]]
+
+    # Calculate the length of a vector from a reference atom to the mean position of its neighbours
+    # A vector length close to 0.0 implies that a reference atom is surrounded by neighbours in
+    # a more or less spherical pattern (i.e. the reference atom is in the bulk, not on the surface)
+    vec_length = np.empty((bincount.shape[0], 3), dtype=float)
+    k = 0
+    for i, j in enumerate(bincount):
+        vec_length[i] = x[i] - np.average(y[k:k+j], axis=0)
+        k += j
+    vec_length = np.linalg.norm(vec_length, axis=1)
+    return idx[np.where(vec_length > 0.5)[0]], get_topology(bincount, topology_dict)
+
+
+def get_topology(bincount, topology_dict={6: 'vertice', 7: 'edge', 9: 'face'}):
+    """ Translate the number of neighbouring atoms (**bincount**) into a list of topologies.
+    If a specific number of neighbours (*i*) is absent from **topology_dict** then that particular
+    element is set to a generic str(*i*) + '_neighbours'.
+
+    :parameter bincount: An array with the number of neighbours per atom for a total of *n* atoms.
+    :type bincount: *n* |np.ndarray|_ [|np.int64|_]
+    :parameter topology_dict: A dictionary which maps the number of neighbours (per atom) to a
+        user-specified topology.
+    :type topology_dict: |dict|_ (keys: |int|_)
+    :return: A list of topologies for all *n* atoms in **bincount**.
+    :rtype: *n* |list|_.
+    """
+    if isinstance(topology_dict, Settings):
+        topology_dict = topology_dict.as_dict()
+    ret = []
+    for i in bincount:
+        try:
+            ret.append(topology_dict[i])
+        except KeyError:
+            ret.append(str(i) + '_neighbours')
+    return ret
+
+
+def filter_lig_core(xyz_array, idx_lig, idx_core, max_dist=5.0, lig_count=2):
+    """ Create and return the indices of all possible ligand/pairs that can be constructed within a
+    given radius (**max_dist**).
+
+    :parameter xyz_array: An array with the cartesian coordinates of a molecule with *n* atoms.
+    :type xyz_array: *n*3* |np.ndarray|_ [|np.float64|_]
+    :parameter idx: An array of all ligand anchor atoms (Y).
+    :type idx: |np.ndarray|_ [|np.int64|_]
+    :parameter idx: An array of all core atoms (X).
+    :type idx: |np.ndarray|_ [|np.int64|_]
+    :parameter float max_dist: The maximum distance for considering XYn pairs.
+    :parameter int lig_count: The number of ligand (*n*) in XYn.
+    :return: An array with the indices of all *m* valid (as determined by **max_diist**)
+        ligand/core pairs.
+    :rtype: *m*2* |np.ndarray|_ [|np.int64|_].
+    """
+    dist = cdist(xyz_array[idx_core], xyz_array[idx_lig])
+    xy = np.array(np.where(dist <= max_dist))
+    bincount = np.bincount(xy[0])
+    xy = xy[:, [i for i, j in enumerate(xy[0]) if bincount[j] >= lig_count]]
+    xy[0] = idx_core[xy[0]]
+    xy[1] += 1
+    return xy
+
+
+def get_lig_core_combinations(xy, res_list, lig_count=2):
+    """ Given an array of indices (**xy**) and a nested list of atoms **res_list**.
+
+    :parameter xy: An array with the indices of all *m* core/ligand pairs.
+    :type xy: *m*2* |np.ndarray|_ [|np.int64|_]
+    :parameter res_list: A list of PLAMS atoms, each nested tuple representing all atoms within
+        a given residue.
+    :type res_list: |list|_ [|tuple|_ [|plams.Atom|_]]
+    :parameter int lig_count: The number of ligand (*n*) in XYn.
+    :return:
+    """
+    ret = {}
+    for core, lig in xy.T:
+        try:
+            ret[res_list[0][core].id].append([at.id for at in res_list[lig]])
+        except KeyError:
+            ret[res_list[0][core].id] = [[at.id for at in res_list[lig]]]
+    for i in ret:
+        ret[i] = combinations(ret[i], lig_count)
+    return ret